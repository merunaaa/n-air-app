{
  "name": "n-air-app",
  "description": "Streaming application for niconico",
  "author": "DWANGO Co.,Ltd.",
  "license": "GPL-3.0",
<<<<<<< HEAD
  "//": {
    "version": "0.9.3-preview.3"
  },
  "version": "1.0.20190912-unstable.2",
=======
  "version": "0.11.1-preview.4",
>>>>>>> 7401e996
  "main": "main.js",
  "scripts": {
    "compile": "yarn clear && webpack-cli --progress --mode development",
    "compile:ci": "yarn clear && webpack-cli --mode development",
    "compile:production": "yarn clear && webpack-cli --progress --mode production",
    "watch": "yarn clear && webpack-cli --watch --progress --mode development",
    "start": "node bin/start-with-auto-env.js",
    "start:stable": "electron .",
    "start:unstable": "cross-env NAIR_UNSTABLE=1 electron .",
    "clear-plugins": "shx rm -rf plugins",
    "package": "yarn package:public-stable",
    "package:public-stable": "shx rm -rf dist && yarn install --cwd bin && node bin/convert-to-shiftjis.js AGREEMENT && build -w --x64 --config electron-builder/stable.config.js",
    "package:public-unstable": "shx rm -rf dist && yarn install --cwd bin && node bin/convert-to-shiftjis.js AGREEMENT && build -w --x64 --config electron-builder/unstable.config.js",
    "package:internal-stable": "shx rm -rf dist && yarn install --cwd bin && node bin/convert-to-shiftjis.js AGREEMENT && build -w --x64 --config electron-builder/internal-stable.config.js",
    "package:internal-unstable": "shx rm -rf dist && yarn install --cwd bin && node bin/convert-to-shiftjis.js AGREEMENT && build -w --x64 --config electron-builder/internal-unstable.config.js",
    "release": "yarn install --cwd bin && node bin/release/mini-release.js",
    "patch-note": "node bin/release/generatePatchNote.js",
    "webfont": "yarn install --cwd bin && node bin/generate-webfont.js",
    "test": "node bin/i18n-early-check.js && tsc -p test && ava -v",
    "test:unit": "yarn test:unit:app && yarn test:unit:bin",
    "test:unit:app": "jest --silent --config ./jest.config.js",
    "test:unit:bin": "jest --silent --config ./jest.bin-config.js",
    "lint": "tslint -p . -c tslint.json",
    "clear": "shx rm -rf bundles/media",
    "typedoc": "typedoc --out docs/dist ./app/services --mode modules --theme ./docs/theme --readme ./docs/README.md --ignoreCompilerErrors --excludePrivate --excludeExternals --hideGenerator",
    "compile-tests": "tsc -p test",
<<<<<<< HEAD
    "screentest": "node test/screentest/runner.js",
    "version": "git add app/services/patch-notes/notes.ts"
=======
    "screentest": "node test/screentest/runner.js"
  },
  "build": {
    "appId": "com.streamlabs.slobs",
    "productName": "Streamlabs OBS",
    "icon": "media/images/icon.ico",
    "files": [
      "bundles",
      "node_modules",
      "vendor",
      "app/i18n",
      "updater/index.html",
      "updater/Updater.js",
      "index.html",
      "main.js",
      "obs-api"
    ],
    "extraFiles": [
      "LICENSE",
      "AGREEMENT"
    ],
    "publish": {
      "provider": "generic",
      "url": "https://d1g6eog1uhe0xm.cloudfront.net"
    },
    "nsis": {
      "license": "AGREEMENT",
      "oneClick": false,
      "perMachine": true,
      "allowToChangeInstallationDirectory": true,
      "include": "installer.nsh"
    },
    "win": {
      "rfc3161TimeStampServer": "http://timestamp.digicert.com"
    }
>>>>>>> 7401e996
  },
  "buildProductName": "N Air",
  "ava": {
    "files": [
      "test-dist/test/e2e/*.js",
      "test-dist/test/api/*.js"
    ],
    "serial": true
  },
  "cmake-js": {
    "runtime": "electron",
    "runtimeVersion": "2.0.8",
    "arch": "x64"
  },
  "lint-staged": {
    "*.ts": [
      "tslint"
    ],
    "app/i18n/*/*.json": [
      "node ./bin/i18n-early-check.js"
    ],
    "{app/fonts/glyphs/*.svg,app/styles/custom-icons.less.njk}": [
      "yarn webfont",
      "git add app/fonts/n-air.woff app/styles/custom-icons.less"
    ]
  },
  "dependencies": {
    "archiver": "^2.0.3",
    "aws-sdk": "^2.43.0",
    "backtrace-node": "^0.7.3",
<<<<<<< HEAD
    "base64-js": "^1.3.0",
    "css-element-queries": "^1.2.1",
    "electron-updater": "^3.0.3",
=======
    "electron-updater": "^3.0.1",
>>>>>>> 7401e996
    "electron-window-state": "^4.1.1",
    "font-manager": "https://github.com/stream-labs/font-manager/releases/download/v1.0.2/iojs-v2.0.5-font-manager.tar.gz",
    "fuse.js": "^3.2.0",
    "lodash": "^4.17.4",
    "lodash-decorators": "^4.3.1",
    "moment": "^2.17.1",
    "node-fontinfo": "https://github.com/stream-labs/node-fontinfo/releases/download/v0.0.5/iojs-v2.0.5-node-fontinfo.tar.gz",
    "node-libuiohook": "https://github.com/stream-labs/node-libuiohook/releases/download/v0.0.2/iojs-v2.0.5-node-libuiohook.tar.gz",
    "obs-studio-node": "https://github.com/stream-labs/obs-studio-node/releases/download/v0.3.23/iojs-v2.0.8-signed.tar.gz",
    "progress": "^2.0.0",
    "raven-js": "^3.20.1",
    "recursive-readdir": "^2.2.2",
    "reflect-metadata": "^0.1.13",
    "request": "^2.85.0",
    "rimraf": "^2.6.1",
<<<<<<< HEAD
    "rxjs": "^5.4.3",
    "semver": "^5.5.1",
    "sl-vue-tree": "https://github.com/stream-labs/sl-vue-tree",
    "socket.io-client": "2.0.3",
    "sockjs": "^0.3.19",
    "sockjs-client": "^1.1.4",
    "systeminformation": "^4.1.6",
    "traverse": "^0.6.6",
    "unzip-stream": "^0.2.1",
    "urijs": "^1.18.5",
    "uuid": "^3.3.2",
    "v-tooltip": "^2.0.2",
    "vee-validate": "^2.2.13",
    "vue": "^2.6.10",
=======
    "socket.io-client": "2.1.1",
    "uuid": "^3.0.1",
    "vee-validate": "^2.1.0-beta.6",
>>>>>>> 7401e996
    "vue-codemirror": "^4.0.5",
    "vue-color": "^2.4.3",
    "vue-i18n": "^7.6.0",
    "vue-js-modal": "^1.3.31",
    "vue-multiselect": "https://github.com/stream-labs/vue-multiselect.git",
    "vue-popperjs": "^1.2.2",
    "vue-property-decorator": "^7.0.0",
    "vue-slider-component": "^2.7.7",
    "vue-spinner": "^1.0.3",
    "vue-toasted": "^1.1.24",
    "vuedraggable": "^2.8.5",
    "vuex": "^3.0.1"
  },
  "devDependencies": {
    "7zip-bin": "^5.0.3",
    "@babel/core": "^7.4.5",
    "@babel/plugin-proposal-class-properties": "^7.4.4",
    "@babel/plugin-proposal-decorators": "^7.4.4",
    "@babel/plugin-proposal-export-namespace-from": "^7.2.0",
    "@babel/plugin-proposal-function-sent": "^7.2.0",
    "@babel/plugin-proposal-json-strings": "^7.2.0",
    "@babel/plugin-proposal-numeric-separator": "^7.2.0",
    "@babel/plugin-proposal-throw-expressions": "^7.2.0",
    "@babel/plugin-syntax-dynamic-import": "^7.2.0",
    "@babel/plugin-syntax-import-meta": "^7.2.0",
    "@babel/preset-env": "^7.4.5",
    "@jest-runner/electron": "^1.1.1",
    "@types/archiver": "^2.0.1",
    "@types/base64-js": "^1.2.5",
    "@types/fetch-mock": "^7.2.3",
    "@types/jest": "^24.0.13",
    "@types/lodash": "^4.14.115",
    "@types/node": "^8.0.0",
    "@types/request": "^2.47.0",
    "@types/semver": "^5.5.0",
    "@types/socket.io-client": "^1.4.31",
    "@types/urijs": "^1.15.37",
    "@types/uuid": "^3.4.3",
    "@types/webdriverio": "^4.8.6",
    "@types/xml2js": "^0.4.3",
    "@xkeshi/vue-qrcode": "^0.3.0",
    "ava": "^0.25.0",
    "babel-eslint": "^10.0.1",
    "babel-loader": "^8.0.6",
    "babel-preset-vue": "^2.0.2",
    "circular-dependency-plugin": "^3.0.0",
    "cross-env": "^5.2.0",
    "css-loader": "^2.1.1",
    "devtron": "^1.4.0",
    "electron": "2.0.8",
    "electron-builder": "20.26.0",
    "electron-devtools-installer": "2.2.4",
    "emojione": "^3.1.7",
    "eslint": "^5.16.0",
    "eslint-config-airbnb": "^17.1.0",
    "eslint-plugin-import": "^2.17.2",
    "eslint-plugin-jsx-a11y": "^6.2.1",
    "eslint-plugin-react": "^7.13.0",
    "eslint-plugin-vue": "^5.2.2",
    "fetch-mock": "^7.3.3",
    "file-loader": "^3.0.1",
    "husky": "^2.3.0",
    "jest": "^24.7.1",
    "js-yaml": "^3.8.3",
    "less": "^3.9.0",
    "less-loader": "^5.0.0",
    "lint-staged": "^8.1.7",
    "node-fetch": "^2.3.0",
    "pixelmatch": "^4.0.2",
    "pngjs": "^3.3.1",
    "prettier": "1.14.0",
    "shx": "^0.3.2",
    "spectron": "^3.6.4",
    "style-loader": "^0.23.1",
    "terser-webpack-plugin": "^2.0.0",
    "ts-jest": "^24.0.2",
    "ts-loader": "^6.0.1",
    "tslint": "^5.8.0",
    "tslint-config-prettier": "^1.14.0",
    "tslint-loader": "^3.6.0",
    "typedoc": "^0.9.0",
    "typescript": "^3.4.5",
    "vue-loader": "^15.7.0",
    "vue-svg-loader": "^0.12.0",
    "vue-template-compiler": "^2.6.10",
    "webpack": "^4.32.2",
    "webpack-cli": "^3.3.2"
  },
  "husky": {
    "hooks": {
      "pre-commit": "lint-staged"
    }
  }
}<|MERGE_RESOLUTION|>--- conflicted
+++ resolved
@@ -3,14 +3,10 @@
   "description": "Streaming application for niconico",
   "author": "DWANGO Co.,Ltd.",
   "license": "GPL-3.0",
-<<<<<<< HEAD
   "//": {
     "version": "0.9.3-preview.3"
   },
   "version": "1.0.20190912-unstable.2",
-=======
-  "version": "0.11.1-preview.4",
->>>>>>> 7401e996
   "main": "main.js",
   "scripts": {
     "compile": "yarn clear && webpack-cli --progress --mode development",
@@ -37,46 +33,8 @@
     "clear": "shx rm -rf bundles/media",
     "typedoc": "typedoc --out docs/dist ./app/services --mode modules --theme ./docs/theme --readme ./docs/README.md --ignoreCompilerErrors --excludePrivate --excludeExternals --hideGenerator",
     "compile-tests": "tsc -p test",
-<<<<<<< HEAD
     "screentest": "node test/screentest/runner.js",
     "version": "git add app/services/patch-notes/notes.ts"
-=======
-    "screentest": "node test/screentest/runner.js"
-  },
-  "build": {
-    "appId": "com.streamlabs.slobs",
-    "productName": "Streamlabs OBS",
-    "icon": "media/images/icon.ico",
-    "files": [
-      "bundles",
-      "node_modules",
-      "vendor",
-      "app/i18n",
-      "updater/index.html",
-      "updater/Updater.js",
-      "index.html",
-      "main.js",
-      "obs-api"
-    ],
-    "extraFiles": [
-      "LICENSE",
-      "AGREEMENT"
-    ],
-    "publish": {
-      "provider": "generic",
-      "url": "https://d1g6eog1uhe0xm.cloudfront.net"
-    },
-    "nsis": {
-      "license": "AGREEMENT",
-      "oneClick": false,
-      "perMachine": true,
-      "allowToChangeInstallationDirectory": true,
-      "include": "installer.nsh"
-    },
-    "win": {
-      "rfc3161TimeStampServer": "http://timestamp.digicert.com"
-    }
->>>>>>> 7401e996
   },
   "buildProductName": "N Air",
   "ava": {
@@ -107,13 +65,9 @@
     "archiver": "^2.0.3",
     "aws-sdk": "^2.43.0",
     "backtrace-node": "^0.7.3",
-<<<<<<< HEAD
     "base64-js": "^1.3.0",
     "css-element-queries": "^1.2.1",
     "electron-updater": "^3.0.3",
-=======
-    "electron-updater": "^3.0.1",
->>>>>>> 7401e996
     "electron-window-state": "^4.1.1",
     "font-manager": "https://github.com/stream-labs/font-manager/releases/download/v1.0.2/iojs-v2.0.5-font-manager.tar.gz",
     "fuse.js": "^3.2.0",
@@ -129,11 +83,10 @@
     "reflect-metadata": "^0.1.13",
     "request": "^2.85.0",
     "rimraf": "^2.6.1",
-<<<<<<< HEAD
     "rxjs": "^5.4.3",
     "semver": "^5.5.1",
     "sl-vue-tree": "https://github.com/stream-labs/sl-vue-tree",
-    "socket.io-client": "2.0.3",
+    "socket.io-client": "2.1.1",
     "sockjs": "^0.3.19",
     "sockjs-client": "^1.1.4",
     "systeminformation": "^4.1.6",
@@ -144,11 +97,6 @@
     "v-tooltip": "^2.0.2",
     "vee-validate": "^2.2.13",
     "vue": "^2.6.10",
-=======
-    "socket.io-client": "2.1.1",
-    "uuid": "^3.0.1",
-    "vee-validate": "^2.1.0-beta.6",
->>>>>>> 7401e996
     "vue-codemirror": "^4.0.5",
     "vue-color": "^2.4.3",
     "vue-i18n": "^7.6.0",
