{
  "name": "n-air-app",
  "description": "Streaming application for niconico",
  "author": "DWANGO Co.,Ltd.",
  "license": "GPL-3.0",
<<<<<<< HEAD
  "//": {
    "version": "0.9.3-preview.3"
  },
  "version": "1.0.20190912-unstable.2",
=======
  "version": "0.11.1-preview.1",
>>>>>>> 7844d1a3
  "main": "main.js",
  "scripts": {
    "compile": "yarn clear && webpack-cli --progress --mode development",
    "compile:ci": "yarn clear && webpack-cli --mode development",
    "compile:production": "yarn clear && webpack-cli --progress --mode production",
    "watch": "yarn clear && webpack-cli --watch --progress --mode development",
    "start": "node bin/start-with-auto-env.js",
    "start:stable": "electron .",
    "start:unstable": "cross-env NAIR_UNSTABLE=1 electron .",
    "clear-plugins": "shx rm -rf plugins",
    "package": "yarn package:public-stable",
    "package:public-stable": "shx rm -rf dist && yarn install --cwd bin && node bin/convert-to-shiftjis.js AGREEMENT && build -w --x64 --config electron-builder/stable.config.js",
    "package:public-unstable": "shx rm -rf dist && yarn install --cwd bin && node bin/convert-to-shiftjis.js AGREEMENT && build -w --x64 --config electron-builder/unstable.config.js",
    "package:internal-stable": "shx rm -rf dist && yarn install --cwd bin && node bin/convert-to-shiftjis.js AGREEMENT && build -w --x64 --config electron-builder/internal-stable.config.js",
    "package:internal-unstable": "shx rm -rf dist && yarn install --cwd bin && node bin/convert-to-shiftjis.js AGREEMENT && build -w --x64 --config electron-builder/internal-unstable.config.js",
    "release": "yarn install --cwd bin && node bin/release/mini-release.js",
    "patch-note": "node bin/release/generatePatchNote.js",
    "webfont": "yarn install --cwd bin && node bin/generate-webfont.js",
    "test": "node bin/i18n-early-check.js && tsc -p test && ava -v",
    "test:unit": "yarn test:unit:app && yarn test:unit:bin",
    "test:unit:app": "jest --silent --config ./jest.config.js",
    "test:unit:bin": "jest --silent --config ./jest.bin-config.js",
    "lint": "tslint -p . -c tslint.json",
    "clear": "shx rm -rf bundles/media",
    "typedoc": "typedoc --out docs/dist ./app/services --mode modules --theme ./docs/theme --readme ./docs/README.md --ignoreCompilerErrors --excludePrivate --excludeExternals --hideGenerator",
    "compile-tests": "tsc -p test",
    "screentest": "node test/screentest/runner.js",
    "version": "git add app/services/patch-notes/notes.ts"
  },
  "buildProductName": "N Air",
  "ava": {
    "files": [
      "test-dist/test/e2e/*.js",
      "test-dist/test/api/*.js"
    ],
    "serial": true
  },
  "cmake-js": {
    "runtime": "electron",
    "runtimeVersion": "2.0.8",
    "arch": "x64"
  },
  "lint-staged": {
    "*.ts": [
      "tslint"
    ],
    "app/i18n/*/*.json": [
      "node ./bin/i18n-early-check.js"
    ],
    "{app/fonts/glyphs/*.svg,app/styles/custom-icons.less.njk}": [
      "yarn webfont",
      "git add app/fonts/n-air.woff app/styles/custom-icons.less"
    ]
  },
  "dependencies": {
    "archiver": "^2.0.3",
    "aws-sdk": "^2.43.0",
    "backtrace-node": "^0.7.3",
    "base64-js": "^1.3.0",
    "css-element-queries": "^1.2.1",
    "electron-updater": "^3.0.3",
    "electron-window-state": "^4.1.1",
    "font-manager": "https://github.com/stream-labs/font-manager/releases/download/v1.0.2/iojs-v2.0.5-font-manager.tar.gz",
    "fuse.js": "^3.2.0",
    "lodash": "^4.17.4",
    "lodash-decorators": "^4.3.1",
    "moment": "^2.17.1",
    "node-fontinfo": "https://github.com/stream-labs/node-fontinfo/releases/download/v0.0.5/iojs-v2.0.5-node-fontinfo.tar.gz",
    "node-libuiohook": "https://github.com/stream-labs/node-libuiohook/releases/download/v0.0.2/iojs-v2.0.5-node-libuiohook.tar.gz",
<<<<<<< HEAD
    "obs-studio-node": "https://github.com/stream-labs/obs-studio-node/releases/download/v0.3.21/iojs-v2.0.8-signed.tar.gz",
    "progress": "^2.0.0",
    "raven-js": "^3.20.1",
=======
    "obs-studio-node": "https://github.com/stream-labs/obs-studio-node/releases/download/v0.3.22/iojs-v2.0.8-signed.tar.gz",
>>>>>>> 7844d1a3
    "recursive-readdir": "^2.2.2",
    "reflect-metadata": "^0.1.13",
    "request": "^2.85.0",
    "rimraf": "^2.6.1",
    "rxjs": "^5.4.3",
    "semver": "^5.5.1",
    "sl-vue-tree": "https://github.com/stream-labs/sl-vue-tree",
    "socket.io-client": "2.0.3",
    "sockjs": "^0.3.19",
    "sockjs-client": "^1.1.4",
    "systeminformation": "^4.1.6",
    "traverse": "^0.6.6",
    "unzip-stream": "^0.2.1",
    "urijs": "^1.18.5",
    "uuid": "^3.3.2",
    "v-tooltip": "^2.0.2",
    "vee-validate": "^2.2.13",
    "vue": "^2.6.10",
    "vue-codemirror": "^4.0.5",
    "vue-color": "^2.4.3",
    "vue-i18n": "^7.6.0",
    "vue-js-modal": "^1.3.31",
    "vue-multiselect": "https://github.com/stream-labs/vue-multiselect.git",
    "vue-popperjs": "^1.2.2",
    "vue-property-decorator": "^7.0.0",
    "vue-slider-component": "^2.7.7",
    "vue-spinner": "^1.0.3",
    "vue-toasted": "^1.1.24",
    "vuedraggable": "^2.8.5",
    "vuex": "^3.0.1"
  },
  "devDependencies": {
    "7zip-bin": "^5.0.3",
    "@babel/core": "^7.4.5",
    "@babel/plugin-proposal-class-properties": "^7.4.4",
    "@babel/plugin-proposal-decorators": "^7.4.4",
    "@babel/plugin-proposal-export-namespace-from": "^7.2.0",
    "@babel/plugin-proposal-function-sent": "^7.2.0",
    "@babel/plugin-proposal-json-strings": "^7.2.0",
    "@babel/plugin-proposal-numeric-separator": "^7.2.0",
    "@babel/plugin-proposal-throw-expressions": "^7.2.0",
    "@babel/plugin-syntax-dynamic-import": "^7.2.0",
    "@babel/plugin-syntax-import-meta": "^7.2.0",
    "@babel/preset-env": "^7.4.5",
    "@jest-runner/electron": "^1.1.1",
    "@types/archiver": "^2.0.1",
    "@types/base64-js": "^1.2.5",
    "@types/fetch-mock": "^7.2.3",
    "@types/jest": "^24.0.13",
    "@types/lodash": "^4.14.115",
    "@types/node": "^8.0.0",
    "@types/request": "^2.47.0",
    "@types/semver": "^5.5.0",
    "@types/socket.io-client": "^1.4.31",
    "@types/urijs": "^1.15.37",
    "@types/uuid": "^3.4.3",
    "@types/webdriverio": "^4.8.6",
    "@types/xml2js": "^0.4.3",
    "@xkeshi/vue-qrcode": "^0.3.0",
    "ava": "^0.25.0",
    "babel-eslint": "^10.0.1",
    "babel-loader": "^8.0.6",
    "babel-preset-vue": "^2.0.2",
    "circular-dependency-plugin": "^3.0.0",
    "cross-env": "^5.2.0",
    "css-loader": "^2.1.1",
    "devtron": "^1.4.0",
    "electron": "2.0.8",
    "electron-builder": "20.26.0",
    "electron-devtools-installer": "2.2.4",
    "emojione": "^3.1.7",
    "eslint": "^5.16.0",
    "eslint-config-airbnb": "^17.1.0",
    "eslint-plugin-import": "^2.17.2",
    "eslint-plugin-jsx-a11y": "^6.2.1",
    "eslint-plugin-react": "^7.13.0",
    "eslint-plugin-vue": "^5.2.2",
    "fetch-mock": "^7.3.3",
    "file-loader": "^3.0.1",
    "husky": "^2.3.0",
    "jest": "^24.7.1",
    "js-yaml": "^3.8.3",
    "less": "^3.9.0",
    "less-loader": "^5.0.0",
    "lint-staged": "^8.1.7",
    "node-fetch": "^2.3.0",
    "pixelmatch": "^4.0.2",
    "pngjs": "^3.3.1",
    "prettier": "1.14.0",
    "shx": "^0.3.2",
    "spectron": "^3.6.4",
    "style-loader": "^0.23.1",
    "terser-webpack-plugin": "^2.0.0",
    "ts-jest": "^24.0.2",
    "ts-loader": "^6.0.1",
    "tslint": "^5.8.0",
    "tslint-config-prettier": "^1.14.0",
    "tslint-loader": "^3.6.0",
    "typedoc": "^0.9.0",
    "typescript": "^3.4.5",
    "vue-loader": "^15.7.0",
    "vue-svg-loader": "^0.12.0",
    "vue-template-compiler": "^2.6.10",
    "webpack": "^4.32.2",
    "webpack-cli": "^3.3.2"
  },
  "husky": {
    "hooks": {
      "pre-commit": "lint-staged"
    }
  }
}<|MERGE_RESOLUTION|>--- conflicted
+++ resolved
@@ -3,14 +3,10 @@
   "description": "Streaming application for niconico",
   "author": "DWANGO Co.,Ltd.",
   "license": "GPL-3.0",
-<<<<<<< HEAD
   "//": {
     "version": "0.9.3-preview.3"
   },
   "version": "1.0.20190912-unstable.2",
-=======
-  "version": "0.11.1-preview.1",
->>>>>>> 7844d1a3
   "main": "main.js",
   "scripts": {
     "compile": "yarn clear && webpack-cli --progress --mode development",
@@ -80,13 +76,9 @@
     "moment": "^2.17.1",
     "node-fontinfo": "https://github.com/stream-labs/node-fontinfo/releases/download/v0.0.5/iojs-v2.0.5-node-fontinfo.tar.gz",
     "node-libuiohook": "https://github.com/stream-labs/node-libuiohook/releases/download/v0.0.2/iojs-v2.0.5-node-libuiohook.tar.gz",
-<<<<<<< HEAD
-    "obs-studio-node": "https://github.com/stream-labs/obs-studio-node/releases/download/v0.3.21/iojs-v2.0.8-signed.tar.gz",
+    "obs-studio-node": "https://github.com/stream-labs/obs-studio-node/releases/download/v0.3.22/iojs-v2.0.8-signed.tar.gz",
     "progress": "^2.0.0",
     "raven-js": "^3.20.1",
-=======
-    "obs-studio-node": "https://github.com/stream-labs/obs-studio-node/releases/download/v0.3.22/iojs-v2.0.8-signed.tar.gz",
->>>>>>> 7844d1a3
     "recursive-readdir": "^2.2.2",
     "reflect-metadata": "^0.1.13",
     "request": "^2.85.0",
