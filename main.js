'use strict';

////////////////////////////////////////////////////////////////////////////////
// Set Up Environment Variables
////////////////////////////////////////////////////////////////////////////////
const pjson = require('./package.json');
if (pjson.env === 'production') {
  process.env.NODE_ENV = 'production';
}
if (pjson.name === 'n-air-app-preview') {
  process.env.NAIR_PREVIEW = true;
}
if (pjson.name === 'n-air-app-ipc') {
  process.env.NAIR_IPC = true;
}
process.env.NAIR_VERSION = pjson.version;
process.env.NAIR_PRODUCT_NAME = pjson.buildProductName;

if (!process.env.NAIR_LICENSE_API_KEY && pjson.getlicensenair_key) {
  process.env.NAIR_LICENSE_API_KEY = pjson.getlicensenair_key;
}

////////////////////////////////////////////////////////////////////////////////
// Modules and other Requires
////////////////////////////////////////////////////////////////////////////////
const { app, BrowserWindow, ipcMain, session, crashReporter, dialog } = require('electron');
const electron = require('electron');
const fs = require('fs');
const { Updater } = require('./updater/Updater.js');
const uuid = require('uuid/v4');
const rimraf = require('rimraf');
const path = require('path');
const windowStateKeeper = require('electron-window-state');
const { URL } = require('url');

app.disableHardwareAcceleration();

////////////////////////////////////////////////////////////////////////////////
// Main Program
////////////////////////////////////////////////////////////////////////////////

function log(...args) {
  if (!process.env.NAIR_DISABLE_MAIN_LOGGING) {
    console.log(...args);
  }
}

if (process.argv.includes('--clearCacheDir')) {
  // __installer.exe は electron-updater 差分アップデートの比較元になるので消してはいけない
  const rmPath = path.join(app.getPath('appData'), 'n-air-app', '!(__installer.exe)');
  log('clear cache directory!: ', rmPath);
  rimraf.sync(rmPath);
}

// Windows
let mainWindow;
let childWindow;
let childWindowIsReadyToShow = false;

// Somewhat annoyingly, this is needed so that the child window
// can differentiate between a user closing it vs the app
// closing the windows before exit.
let allowMainWindowClose = false;
let shutdownStarted = false;
let appShutdownTimeout;

global.indexUrl = 'file://' + __dirname + '/index.html';


function openDevTools() {
  childWindow.webContents.openDevTools({ mode: 'undocked' });
  mainWindow.webContents.openDevTools({ mode: 'undocked' });
}

// Lazy require OBS
let _obs;

function getObs() {
  if (!_obs) {
    _obs = require('obs-studio-node').NodeObs;
  }

  return _obs;
}


function startApp() {
  const isDevMode = (process.env.NODE_ENV !== 'production') && (process.env.NODE_ENV !== 'test');

  const bt = require('backtrace-node');

  function handleFinishedReport() {
    dialog.showErrorBox(`Unhandled Exception`,
    'An unexpected error occured and the application must be shut down.\n' +
    'Information concerning this occasion has been sent for debugging purposes.\n' +
    'Sorry for the inconvenience and thanks for your patience as we work out the bugs!\n' +
    'Please restart the application.');

    if (app) {
      app.quit();
    }
  }

  function handleUnhandledException(err) {
    bt.report(err, {}, handleFinishedReport);
  }

  if (pjson.env === 'production') {
    bt.initialize({
      disableGlobalHandler: true,
      endpoint: 'https://n-air-app.sp.backtrace.io:8443',
      token: '66abc2eda8a8ead580b825dd034d9b4f9da4d54eeb312bf8ce713571e1b1d35f',
      attributes: {
        version: pjson.version,
        processType: 'main'
      }
    });

    process.on('uncaughtException', handleUnhandledException);

    crashReporter.start({
      productName: 'n-air-app',
      companyName: 'n-air-app',
      submitURL:
        'https://n-air-app.sp.backtrace.io:8443/post?' +
        'format=minidump&' +
        'token=66abc2eda8a8ead580b825dd034d9b4f9da4d54eeb312bf8ce713571e1b1d35f',
      extra: {
        version: pjson.version,
        processType: 'main'
      }
    });
  }

  const mainWindowState = windowStateKeeper({
    defaultWidth: 1600,
    defaultHeight: 1000
  });

  const mainWindowIsVisible = electron.screen.getAllDisplays().some(display => (
    display.workArea.x < mainWindowState.x + mainWindowState.width &&
    mainWindowState.x < display.workArea.x + display.workArea.width &&
    display.workArea.y < mainWindowState.y &&
    mainWindowState.y < display.workArea.y + display.workArea.height
  ));

  mainWindow = new BrowserWindow({
    minWidth: 800,
    minHeight: 600,
    width: mainWindowState.width,
    height: mainWindowState.height,
    show: false,
    frame: false,
    title: process.env.NAIR_PRODUCT_NAME,
    ...(mainWindowIsVisible ? {
      x: mainWindowState.x,
      y: mainWindowState.y
    } : {})
  });

  mainWindowState.manage(mainWindow);

  mainWindow.setMenu(null);

  // wait until devtools will be opened and load app into window
  // it allows to start application with clean cache
  // and handle breakpoints on startup
  const LOAD_DELAY = 2000;
  setTimeout(() => {
    mainWindow.loadURL(`${global.indexUrl}?windowId=main`);
  }, isDevMode ? LOAD_DELAY : 0);

  mainWindow.on('close', e => {
    if (!shutdownStarted) {
      shutdownStarted = true;
      childWindow.destroy();
      mainWindow.send('shutdown');

      // We give the main window 10 seconds to acknowledge a request
      // to shut down.  Otherwise, we just close it.
      appShutdownTimeout = setTimeout(() => {
        allowMainWindowClose = true;
        if (!mainWindow.isDestroyed()) mainWindow.close();
      }, 10 * 1000);
    }

    if (!allowMainWindowClose) e.preventDefault();
  });

  ipcMain.on('acknowledgeShutdown', () => {
    if (appShutdownTimeout) clearTimeout(appShutdownTimeout);
  });

  ipcMain.on('shutdownComplete', () => {
    allowMainWindowClose = true;
    mainWindow.close();
  });

  // Initialize the keylistener
  require('node-libuiohook').startHook();

  mainWindow.on('closed', () => {
    require('node-libuiohook').stopHook();
    session.defaultSession.flushStorageData();
    getObs().OBS_API_destroyOBS_API();
    app.quit();
  });

  // Pre-initialize the child window
  childWindow = new BrowserWindow({
    parent: mainWindow,
    minimizable: false,
    show: false,
    frame: false
  });

  childWindow.setMenu(null);

  // The child window is never closed, it just hides in the
  // background until it is needed.
  childWindow.on('close', e => {
    if (!shutdownStarted) {
      childWindow.send('closeWindow');

      // Prevent the window from actually closing
      e.preventDefault();
    }
  });


  // simple messaging system for services between windows
  // WARNING! the child window use synchronous requests and will be frozen
  // until main window asynchronous response
  const requests = { };

  function sendRequest(request, event = null) {
    mainWindow.webContents.send('services-request', request);
    if (!event) return;
    requests[request.id] = Object.assign({}, request, { event });
  }

  // use this function to call some service method from the main process
  function callService(resource, method, ...args) {
    sendRequest({
      jsonrpc: '2.0',
      method,
      params: {
        resource,
        args
      }
    });
  }

  ipcMain.on('services-ready', () => {
    callService('AppService', 'setArgv', process.argv);
    childWindow.loadURL(`${global.indexUrl}?windowId=child`);
  });

  ipcMain.on('window-childWindowIsReadyToShow', () => {
    childWindowIsReadyToShow = true;
  });

  ipcMain.on('services-request', (event, payload) => {
    sendRequest(payload, event);
  });

  ipcMain.on('services-response', (event, response) => {
    if (!requests[response.id]) return;
    requests[response.id].event.returnValue = response;
    delete requests[response.id];
  });

  ipcMain.on('services-message', (event, payload) => {
    const windows = BrowserWindow.getAllWindows();
    windows.forEach(window => {
      if (window.id === mainWindow.id || window.isDestroyed()) return;
      window.webContents.send('services-message', payload);
    });
  });


  if (isDevMode) {
    require('devtron').install();

    // Vue dev tools appears to cause strange non-deterministic
    // interference with certain NodeJS APIs, expecially asynchronous
    // IO from the renderer process.  Enable at your own risk.

    // const devtoolsInstaller = require('electron-devtools-installer');
    // devtoolsInstaller.default(devtoolsInstaller.VUEJS_DEVTOOLS);

    // setTimeout(() => {
    //   openDevTools();
    // }, 10 * 1000);

  }

  // Initialize various OBS services
  getObs().SetWorkingDirectory(
    path.join(app.getAppPath().replace('app.asar', 'app.asar.unpacked') +
              '/node_modules/obs-studio-node'));

  getObs().OBS_API_initAPI('en-US', app.getPath('userData'));
}

// We use a special cache directory for running tests
if (process.env.NAIR_CACHE_DIR) {
  app.setPath('appData', process.env.NAIR_CACHE_DIR);
}
app.setPath('userData', path.join(app.getPath('appData'), 'n-air-app'));

app.setAsDefaultProtocolClient('nair');

// This ensures that only one copy of our app can run at once.
const shouldQuit = app.makeSingleInstance(argv => {
  // Check for protocol links in the argv of the other process
  argv.forEach(arg => {
    if (arg.match(/^nair:\/\//)) {
      mainWindow.send('protocolLink', arg);
    }
  });

  // Someone tried to run a second instance, we should focus our window.
  if (mainWindow) {
    if (mainWindow.isMinimized()) {
      mainWindow.restore();
    }

    mainWindow.focus();
  }
});

if (shouldQuit) {
  app.exit();
}

function copyFile(src, dest) {
  if (!fs.existsSync(src)) {
    log(`copyFile: ${src} not found!`);
    return;
  }

  const stat = fs.statSync(src);

  if (fs.existsSync(dest)) {
    const cache = fs.statSync(dest);
    if (stat.size === cache.size && stat.mtime === cache.mtime) {
      log('copyFile: the same file exists. skip.');
      return;
    }
  }

  try {
    fs.copyFileSync(src, dest);
    fs.utimesSync(dest, stat.atime, stat.mtime);
  } catch (e) {
    log(`copyFile Error: ${e.name}: ${e.message}`);
  }
}

app.on('ready', () => {
  if ((process.env.NODE_ENV === 'production') || process.env.NAIR_FORCE_AUTO_UPDATE) {

    // copy the original installer file so that it can be found for differential updating
    const nsisInstallerFileName = '__installer.exe';
    const installerPath = path.join(app.getPath('appData'), process.env.NAIR_PRODUCT_NAME, nsisInstallerFileName);
    const cachePath = path.join(app.getPath('userData'), nsisInstallerFileName);
    log(`copying ${installerPath} to ${cachePath}...`);
    copyFile(installerPath, cachePath);

    (new Updater(startApp)).run();
  } else {
    startApp();
  }
});

ipcMain.on('openDevTools', () => {
  openDevTools();
});

ipcMain.on('window-showChildWindow', (event, windowOptions) => {
  if (windowOptions.size.width && windowOptions.size.height) {
    // Center the child window on the main window

    // For some unknown reason, electron sometimes gets into a
    // weird state where this will always fail.  Instead, we
    // should recover by simply setting the size and forgetting
    // about the bounds.
    try {
      const mainWindowBounds = mainWindow.getBounds();
      const mainWindowDisplay = electron.screen.getDisplayMatching(mainWindowBounds);
      const targetWorkArea = mainWindowDisplay.workArea;

      const width = Math.min(windowOptions.size.width, targetWorkArea.width);
      const height = Math.min(windowOptions.size.height, targetWorkArea.height);

      childWindow.restore();
      childWindow.setMinimumSize(width, height);

      if (windowOptions.center) {
        const baseChildY = mainWindowBounds.y;
        const overflowsBottom = Math.max(0, baseChildY + height - targetWorkArea.y - targetWorkArea.height);
        const overflowsTop = Math.max(0, targetWorkArea.y - baseChildY);

        const baseChildX = (mainWindowBounds.x + (mainWindowBounds.width / 2)) - (width / 2);
        const overflowsRight = Math.max(0, baseChildX + width - targetWorkArea.x - targetWorkArea.width);
        const overflowsLeft = Math.max(0, targetWorkArea.x - baseChildX);

        const childX = baseChildX + overflowsLeft - overflowsRight;
        const childY = baseChildY + overflowsTop - overflowsBottom;

        childWindow.setBounds({
          x: Math.floor(childX),
          y: Math.floor(childY),
          width,
          height
        });
      }
    } catch (err) {
      log('Recovering from error:', err);

      const workAreaSize = electron.screen.getPrimaryDisplay().workAreaSize;
      const width = Math.min(windowOptions.size.width, workAreaSize.width);
      const height = Math.min(windowOptions.size.height, workAreaSize.height);

      childWindow.setMinimumSize(width, height);
      childWindow.setSize(width, height);
      childWindow.center();
    }

    childWindow.focus();
  }


  // show the child window when it will be ready
  new Promise(resolve => {
    if (childWindowIsReadyToShow) {
      resolve();
      return;
    }
    ipcMain.once('window-childWindowIsReadyToShow', () => resolve());
  }).then(() => {
    // The child window will show itself when rendered
    childWindow.send('window-setContents', windowOptions);
  });

});


ipcMain.on('window-closeChildWindow', (event) => {
  // never close the child window, hide it instead
  childWindow.hide();
});


ipcMain.on('window-focusMain', () => {
  mainWindow.focus();
});

function preventClose(e) {
  if (!shutdownStarted) {
    e.preventDefault();
  }
}

ipcMain.on('window-preventClose', (event, id) => {
  const window = BrowserWindow.fromId(id);
  window.addListener('close', preventClose);
});

ipcMain.on('window-allowClose', (event, id) => {
  const window = BrowserWindow.fromId(id);
  window.removeListener('close', preventClose);
});

/**
 * 番組作成・編集画面からログアウトを封じる処理
 * rendererプロセスからは遷移前に止められないのでここに実装がある
 * @see https://github.com/electron/electron/pull/11679#issuecomment-359180722
 **/
function preventLogout(e, url) {
  const urlObj = new URL(url);
  const isLogout = (
    /^https?:$/.test(urlObj.protocol) &&
    /^live2?\.nicovideo\.jp$/.test(urlObj.hostname) &&
    /^\/logout$/.test(urlObj.pathname)
  );
  if (isLogout) {
    e.preventDefault();
  }
}

ipcMain.on('window-preventLogout', (event, id) => {
  const window = BrowserWindow.fromId(id);
  window.webContents.on('will-navigate', preventLogout);
});

/**
 * 番組作成・編集画面からの新ウィンドウ表示を封じる処理
 * rendererプロセスからは処理を止められないのでここに実装がある
 * @see https://github.com/electron/electron/pull/11679#issuecomment-359180722
 **/
function preventNewWindow(e) {
  e.preventDefault();
}

ipcMain.on('window-preventNewWindow', (event, id) => {
  const window = BrowserWindow.fromId(id);
  window.webContents.on('new-window', preventNewWindow);
});

// The main process acts as a hub for various windows
// syncing their vuex stores.
let registeredStores = {};

ipcMain.on('vuex-register', event => {
  let win = BrowserWindow.fromWebContents(event.sender);
  let windowId = win.id;

  // Register can be received multiple times if the window is
  // refreshed.  We only want to register it once.
  if (!registeredStores[windowId]) {
    registeredStores[windowId] = win;
    log('Registered vuex stores: ', Object.keys(registeredStores));

    // Make sure we unregister is when it is closed
    win.on('closed', () => {
      delete registeredStores[windowId];
      log('Registered vuex stores: ', Object.keys(registeredStores));
    });
  }

  if (windowId !== mainWindow.id) {
    // Tell the mainWindow to send its current store state
    // to the newly registered window

    mainWindow.webContents.send('vuex-sendState', windowId);
  }
});

// Proxy vuex-mutation events to all other subscribed windows
ipcMain.on('vuex-mutation', (event, mutation) => {
  const senderWindow = BrowserWindow.fromWebContents(event.sender);

  if (senderWindow && !senderWindow.isDestroyed()) {
    const windowId = senderWindow.id;

    Object.keys(registeredStores).filter(id => id !== windowId.toString()).forEach(id => {
      const win = registeredStores[id];
      if (!win.isDestroyed()) win.webContents.send('vuex-mutation', mutation);
    });
  }
});


// Virtual node OBS calls:
//
// These are methods that appear upstream to be OBS
// API calls, but are actually Javascript functions.
// These should be used sparingly, and are used to
// ensure atomic operation of a handful of calls.
const nodeObsVirtualMethods = {

  OBS_test_callbackProxy(num, cb) {
    setTimeout(() => {
      cb(num + 1);
    }, 5000);
  }

};

// These are called constantly and dirty up the logs.
// They can be commented out of this list on the rare
// occasional that they are useful in the log output.
const filteredObsApiMethods = [
  'OBS_content_getSourceSize',
  'OBS_content_getSourceFlags',
  'OBS_API_getPerformanceStatistics'
];

// Proxy node OBS calls
ipcMain.on('obs-apiCall', (event, data) => {
  let retVal;
  const shouldLog = !filteredObsApiMethods.includes(data.method);

  if (shouldLog) log('OBS API CALL', data);

  const mappedArgs = data.args.map(arg => {
    const isCallbackPlaceholder = (typeof arg === 'object') && arg && arg.__obsCallback;

    if (isCallbackPlaceholder) {
      return (...args) => {
        if (!event.sender.isDestroyed()) {
          event.sender.send('obs-apiCallback', {
            id: arg.id,
            args
          });
        }
      };
    }

    return arg;
  });

  if (nodeObsVirtualMethods[data.method]) {
    retVal = nodeObsVirtualMethods[data.method].apply(null, mappedArgs);
  } else {
    retVal = getObs()[data.method](...mappedArgs);
  }

  if (shouldLog) log('OBS RETURN VALUE', retVal);

  // electron ipc doesn't like returning undefined, so
  // we return null instead.
  if (retVal == null) {
    retVal = null;
  }

  event.returnValue = retVal;
});

ipcMain.on('restartApp', () => {
  // prevent unexpected cache clear
  const args = process.argv.slice(1).filter(x => x !== '--clearCacheDir');

  app.relaunch( {args} );
  // Closing the main window starts the shut down sequence
  mainWindow.close();
});

ipcMain.on('requestSourceAttributes', (e, names) => {
  const sizes = require('obs-studio-node').getSourcesSize(names);

  e.sender.send('notifySourceAttributes', sizes);
<<<<<<< HEAD
=======
});

ipcMain.on('requestPerformanceStatistics', (e) => {
  const stats = getObs().OBS_API_getPerformanceStatistics();

  e.sender.send('notifyPerformanceStatistics', stats);
});

ipcMain.on('streamlabels-writeFile', (e, info) => {
  fs.writeFile(info.path, info.data, err => {
    if (err) {
      console.log('Streamlabels: Error writing file', err);
    }
  });
>>>>>>> 895112d1
});<|MERGE_RESOLUTION|>--- conflicted
+++ resolved
@@ -632,21 +632,10 @@
   const sizes = require('obs-studio-node').getSourcesSize(names);
 
   e.sender.send('notifySourceAttributes', sizes);
-<<<<<<< HEAD
-=======
 });
 
 ipcMain.on('requestPerformanceStatistics', (e) => {
   const stats = getObs().OBS_API_getPerformanceStatistics();
 
   e.sender.send('notifyPerformanceStatistics', stats);
-});
-
-ipcMain.on('streamlabels-writeFile', (e, info) => {
-  fs.writeFile(info.path, info.data, err => {
-    if (err) {
-      console.log('Streamlabels: Error writing file', err);
-    }
-  });
->>>>>>> 895112d1
 });