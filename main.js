--- conflicted
+++ resolved
@@ -87,7 +87,6 @@
 function startApp() {
   const isDevMode = (process.env.NODE_ENV !== 'production') && (process.env.NODE_ENV !== 'test');
 
-<<<<<<< HEAD
   { // Initialize obs-studio-server
     // Set up environment variables for IPC.
     process.env.NAIR_IPC_PATH = "nair-".concat(uuid());
@@ -101,10 +100,7 @@
     );
   }
 
-  const bt = require('backtrace-node');
-=======
   const Raven = require('raven-js');
->>>>>>> bec99a65
 
   function handleFinishedReport() {
     dialog.showErrorBox(`予期せぬエラー`,
