'use strict';

////////////////////////////////////////////////////////////////////////////////
// Set Up Environment Variables
////////////////////////////////////////////////////////////////////////////////
const pjson = require('./package.json');

if (pjson.env === 'production') {
  process.env.NODE_ENV = 'production';
}
if (pjson.name === 'n-air-app-unstable') {
  process.env.NAIR_UNSTABLE = true;
}
if (process.env.NODE_ENV !== 'production' && process.env.NAIR_UNSTABLE) {
  pjson.name = 'n-air-app-unstable';
}
if (pjson.name === 'n-air-app-preview') {
  process.env.NAIR_PREVIEW = true;
}
if (pjson.name === 'n-air-app-ipc') {
  process.env.NAIR_IPC = true;
}
process.env.NAIR_VERSION = pjson.version;
process.env.NAIR_PRODUCT_NAME = pjson.buildProductName;

if (!process.env.NAIR_LICENSE_API_KEY && pjson.getlicensenair_key) {
  process.env.NAIR_LICENSE_API_KEY = pjson.getlicensenair_key;
}

////////////////////////////////////////////////////////////////////////////////
// Modules and other Requires
////////////////////////////////////////////////////////////////////////////////
const { app, BrowserWindow, ipcMain, session, crashReporter, dialog, webContents, shell } = require('electron');
const electron = require('electron');
const fs = require('fs');
const bootstrap = require('./updater/bootstrap.js');
const uuid = require('uuid/v4');
const rimraf = require('rimraf');
const path = require('path');
const semver = require('semver');
const windowStateKeeper = require('electron-window-state');
const { URL } = require('url');
const obs = require('obs-studio-node');

app.disableHardwareAcceleration();

<<<<<<< HEAD
=======
if (process.argv.includes('--clearCacheDir')) {
  rimraf.sync(app.getPath('userData'));
}

/* Determine the current release channel we're
 * on based on name. The channel will always be
 * the premajor identifier, if it exists.
 * Otherwise, default to latest. */
const releaseChannel = (() => {
  const components = semver.prerelease(pjson.version);

  if (components) return components[0];
  return 'latest';
})();

>>>>>>> 3f6fadf2
////////////////////////////////////////////////////////////////////////////////
// Main Program
////////////////////////////////////////////////////////////////////////////////

function log(...args) {
  if (!process.env.NAIR_DISABLE_MAIN_LOGGING) {
    console.log(...args);
  }
}

// We use a special cache directory for running tests
if (process.env.NAIR_CACHE_DIR) {
  app.setPath('appData', process.env.NAIR_CACHE_DIR);
}
app.setPath('userData', path.join(app.getPath('appData'), pjson.name));

if (process.argv.includes('--clearCacheDir')) {
  // __installer.exe は electron-updater 差分アップデートの比較元になるので消してはいけない
  const rmPath = path.join(app.getPath('userData'), '!(__installer.exe)');
  log('clear cache directory!: ', rmPath);
  rimraf.sync(rmPath);
}

// Windows
let mainWindow;
let childWindow;

// Somewhat annoyingly, this is needed so that the child window
// can differentiate between a user closing it vs the app
// closing the windows before exit.
let allowMainWindowClose = false;
let shutdownStarted = false;
let appShutdownTimeout;

global.indexUrl = 'file://' + __dirname + '/index.html';

function openDevTools() {
  childWindow.webContents.openDevTools({ mode: 'undocked' });
  mainWindow.webContents.openDevTools({ mode: 'undocked' });
}

function startApp() {
  const isDevMode = (process.env.NODE_ENV !== 'production') && (process.env.NODE_ENV !== 'test');

  { // Initialize obs-studio-server
    // Set up environment variables for IPC.
    process.env.NAIR_IPC_PATH = "nair-".concat(uuid());
    process.env.NAIR_IPC_USERDATA = app.getPath('userData');
    // Host a new IPC Server and connect to it.
    obs.IPC.ConnectOrHost(process.env.NAIR_IPC_PATH);
    obs.NodeObs.SetWorkingDirectory(path.join(
      app.getAppPath().replace('app.asar', 'app.asar.unpacked'),
      'node_modules',
      'obs-studio-node')
    );
  }

  const bt = require('backtrace-node');

  function handleFinishedReport() {
    dialog.showErrorBox(`Unhandled Exception`,
    'An unexpected error occured and the application must be shut down.\n' +
    'Information concerning this occasion has been sent for debugging purposes.\n' +
    'Sorry for the inconvenience and thanks for your patience as we work out the bugs!\n' +
    'Please restart the application.');

    if (app) {
      app.quit();
    }
  }

  function handleUnhandledException(err) {
    bt.report(err, {}, handleFinishedReport);
  }

  if (pjson.env === 'production') {
    bt.initialize({
      disableGlobalHandler: true,
      endpoint: 'https://n-air-app.sp.backtrace.io:8443',
      token: '66abc2eda8a8ead580b825dd034d9b4f9da4d54eeb312bf8ce713571e1b1d35f',
      attributes: {
        version: pjson.version,
        processType: 'main'
      }
    });

    process.on('uncaughtException', handleUnhandledException);

    crashReporter.start({
<<<<<<< HEAD
      productName: 'n-air-app',
      companyName: 'n-air-app',
      submitURL:
        'https://n-air-app.sp.backtrace.io:8443/post?' +
        'format=minidump&' +
        'token=66abc2eda8a8ead580b825dd034d9b4f9da4d54eeb312bf8ce713571e1b1d35f',
=======
      productName: 'streamlabs-obs',
      companyName: 'streamlabs',
      submitURL:
        'https://streamlabs.sp.backtrace.io:6098/post?' +
        'format=minidump&' +
        'token=e3f92ff3be69381afe2718f94c56da4644567935cc52dec601cf82b3f52a06ce',
>>>>>>> 3f6fadf2
      extra: {
        version: pjson.version,
        processType: 'main'
      }
    });
  }

  const mainWindowState = windowStateKeeper({
    defaultWidth: 1600,
    defaultHeight: 1000
  });

  const mainWindowIsVisible = electron.screen.getAllDisplays().some(display => (
    display.workArea.x < mainWindowState.x + mainWindowState.width &&
    mainWindowState.x < display.workArea.x + display.workArea.width &&
    display.workArea.y < mainWindowState.y &&
    mainWindowState.y < display.workArea.y + display.workArea.height
  ));

  mainWindow = new BrowserWindow({
    minWidth: 800,
    minHeight: 600,
    width: mainWindowState.width,
    height: mainWindowState.height,
    show: false,
    frame: false,
    title: process.env.NAIR_PRODUCT_NAME,
    ...(mainWindowIsVisible ? {
      x: mainWindowState.x,
      y: mainWindowState.y
    } : {})
  });

  mainWindowState.manage(mainWindow);

  mainWindow.setMenu(null);

  // wait until devtools will be opened and load app into window
  // it allows to start application with clean cache
  // and handle breakpoints on startup
  const LOAD_DELAY = 2000;
  setTimeout(() => {
    mainWindow.loadURL(`${global.indexUrl}?windowId=main`);
  }, isDevMode ? LOAD_DELAY : 0);

  mainWindow.on('close', e => {
    if (!shutdownStarted) {
      shutdownStarted = true;
      childWindow.destroy();
      mainWindow.send('shutdown');

      // We give the main window 10 seconds to acknowledge a request
      // to shut down.  Otherwise, we just close it.
      appShutdownTimeout = setTimeout(() => {
        allowMainWindowClose = true;
        if (!mainWindow.isDestroyed()) mainWindow.close();
      }, 10 * 1000);
    }

    if (!allowMainWindowClose) e.preventDefault();
  });

  ipcMain.on('acknowledgeShutdown', () => {
    if (appShutdownTimeout) clearTimeout(appShutdownTimeout);
  });

  ipcMain.on('shutdownComplete', () => {
    allowMainWindowClose = true;
    mainWindow.close();
  });

  // Initialize the keylistener
  require('node-libuiohook').startHook();

  mainWindow.on('closed', () => {
    require('node-libuiohook').stopHook();
    session.defaultSession.flushStorageData();
    app.quit();
  });

  // Pre-initialize the child window
  childWindow = new BrowserWindow({
    parent: mainWindow,
    minimizable: false,
    show: false,
    frame: false
  });

  childWindow.setMenu(null);

  // The child window is never closed, it just hides in the
  // background until it is needed.
  childWindow.on('close', e => {
    if (!shutdownStarted) {
      childWindow.send('closeWindow');

      // Prevent the window from actually closing
      e.preventDefault();
    }
  });


  // simple messaging system for services between windows
  // WARNING! the child window use synchronous requests and will be frozen
  // until main window asynchronous response
  const requests = { };

  function sendRequest(request, event = null) {
    mainWindow.webContents.send('services-request', request);
    if (!event) return;
    requests[request.id] = Object.assign({}, request, { event });
  }

  // use this function to call some service method from the main process
  function callService(resource, method, ...args) {
    sendRequest({
      jsonrpc: '2.0',
      method,
      params: {
        resource,
        args
      }
    });
  }

  ipcMain.on('services-ready', () => {
    childWindow.loadURL(`${global.indexUrl}?windowId=child`);
  });

  ipcMain.on('services-request', (event, payload) => {
    sendRequest(payload, event);
  });

  ipcMain.on('services-response', (event, response) => {
    if (!requests[response.id]) return;
    requests[response.id].event.returnValue = response;
    delete requests[response.id];
  });

  ipcMain.on('services-message', (event, payload) => {
    const windows = BrowserWindow.getAllWindows();
    windows.forEach(window => {
      if (window.id === mainWindow.id || window.isDestroyed()) return;
      window.webContents.send('services-message', payload);
    });
  });


  if (isDevMode) {
    require('devtron').install();

    // Vue dev tools appears to cause strange non-deterministic
    // interference with certain NodeJS APIs, expecially asynchronous
    // IO from the renderer process.  Enable at your own risk.

    // const devtoolsInstaller = require('electron-devtools-installer');
    // devtoolsInstaller.default(devtoolsInstaller.VUEJS_DEVTOOLS);

    // setTimeout(() => {
    //   openDevTools();
    // }, 10 * 1000);
  }
}

app.setAsDefaultProtocolClient('nair');

<<<<<<< HEAD
// This ensures that only one copy of our app can run at once.
const shouldQuit = app.makeSingleInstance(argv => {
  // Check for protocol links in the argv of the other process
  argv.forEach(arg => {
    if (arg.match(/^nair:\/\//)) {
      mainWindow.send('protocolLink', arg);
    }
  });

  // Someone tried to run a second instance, we should focus our window.
  if (mainWindow) {
    if (mainWindow.isMinimized()) {
      mainWindow.restore();
    }
=======
if (app.requestSingleInstanceLock()) {
  app.on('second-instance', (event, argv) => {
    // Check for protocol links in the argv of the other process
    argv.forEach(arg => {
      if (arg.match(/^slobs:\/\//)) {
        mainWindow.send('protocolLink', arg);
      }
    });
>>>>>>> 3f6fadf2

    // Someone tried to run a second instance, we should focus our window.
    if (mainWindow) {
      if (mainWindow.isMinimized()) {
        mainWindow.restore();
      }

      mainWindow.focus();
    }
  });
} else {
  app.exit();
}

<<<<<<< HEAD
function copyFile(src, dest) {
  if (!fs.existsSync(src)) {
    log(`copyFile: ${src} not found!`);
    return;
  }

  const stat = fs.statSync(src);

  if (fs.existsSync(dest)) {
    const cache = fs.statSync(dest);
    if (stat.size === cache.size && stat.mtime === cache.mtime) {
      log('copyFile: the same file exists. skip.');
      return;
    }
  }

  try {
    fs.copyFileSync(src, dest);
    fs.utimesSync(dest, stat.atime, stat.mtime);
  } catch (e) {
    log(`copyFile Error: ${e.name}: ${e.message}`);
  }
}

app.on('ready', () => {
  if ((process.env.NODE_ENV === 'production') || process.env.NAIR_FORCE_AUTO_UPDATE) {

    // copy the original installer file so that it can be found for differential updating
    const nsisInstallerFileName = '__installer.exe';
    const installerPath = path.join(app.getPath('appData'), process.env.NAIR_PRODUCT_NAME, nsisInstallerFileName);
    const cachePath = path.join(app.getPath('userData'), nsisInstallerFileName);
    log(`copying ${installerPath} to ${cachePath}...`);
    copyFile(installerPath, cachePath);

    (new Updater(startApp)).run();
=======

app.on('ready', () => {
  if ((process.env.NODE_ENV === 'production') || process.env.SLOBS_FORCE_AUTO_UPDATE) {
    const updateInfo = {
      baseUrl: 'https://d1g6eog1uhe0xm.cloudfront.net',
      version: pjson.version,
      exec: process.argv,
      cwd: process.cwd(),
      waitPids: [ process.pid ],
      appDir: path.dirname(app.getPath('exe')),
      tempDir: path.join(app.getPath('temp'), 'slobs-updater'),
      cacheDir: app.getPath('userData'),
      versionFileName: `${releaseChannel}.json`
    };

    console.log(updateInfo);
    bootstrap(updateInfo).then((updating) => {
      if (updating) {
        console.log('Closing for update...');
        app.exit();
      } else {
        startApp();
      }
    });
>>>>>>> 3f6fadf2
  } else {
    startApp();
  }
});

app.on('quit', (e, exitCode) => {
  obs.IPC.disconnect();
});

ipcMain.on('openDevTools', () => {
  openDevTools();
});

ipcMain.on('window-showChildWindow', (event, windowOptions) => {
  if (windowOptions.size.width && windowOptions.size.height) {
    // Center the child window on the main window

    // For some unknown reason, electron sometimes gets into a
    // weird state where this will always fail.  Instead, we
    // should recover by simply setting the size and forgetting
    // about the bounds.
    try {
      const mainWindowBounds = mainWindow.getBounds();
      const mainWindowDisplay = electron.screen.getDisplayMatching(mainWindowBounds);
      const targetWorkArea = mainWindowDisplay.workArea;

      const width = Math.min(windowOptions.size.width, targetWorkArea.width);
      const height = Math.min(windowOptions.size.height, targetWorkArea.height);

      childWindow.show();
      childWindow.restore();
      childWindow.setMinimumSize(width, height);

      if (windowOptions.center) {
        const baseChildY = mainWindowBounds.y;
        const overflowsBottom = Math.max(0, baseChildY + height - targetWorkArea.y - targetWorkArea.height);
        const overflowsTop = Math.max(0, targetWorkArea.y - baseChildY);

        const baseChildX = (mainWindowBounds.x + (mainWindowBounds.width / 2)) - (width / 2);
        const overflowsRight = Math.max(0, baseChildX + width - targetWorkArea.x - targetWorkArea.width);
        const overflowsLeft = Math.max(0, targetWorkArea.x - baseChildX);

        const childX = baseChildX + overflowsLeft - overflowsRight;
        const childY = baseChildY + overflowsTop - overflowsBottom;

        childWindow.setBounds({
          x: Math.floor(childX),
          y: Math.floor(childY),
          width,
          height
        });
      }
    } catch (err) {
      log('Recovering from error:', err);

      const workAreaSize = electron.screen.getPrimaryDisplay().workAreaSize;
      const width = Math.min(windowOptions.size.width, workAreaSize.width);
      const height = Math.min(windowOptions.size.height, workAreaSize.height);

      childWindow.setMinimumSize(width, height);
      childWindow.setSize(width, height);
      childWindow.center();
    }

    childWindow.focus();
  }

});


ipcMain.on('window-closeChildWindow', (event) => {
  // never close the child window, hide it instead
  childWindow.hide();
});


ipcMain.on('window-focusMain', () => {
  mainWindow.focus();
});

function preventClose(e) {
  if (!shutdownStarted) {
    e.preventDefault();
  }
}

ipcMain.on('window-preventClose', (event, id) => {
  const window = BrowserWindow.fromId(id);
  window.addListener('close', preventClose);
});

ipcMain.on('window-allowClose', (event, id) => {
  const window = BrowserWindow.fromId(id);
  window.removeListener('close', preventClose);
});

/**
 * 番組作成・編集画面からログアウトを封じる処理
 * rendererプロセスからは遷移前に止められないのでここに実装がある
 * @see https://github.com/electron/electron/pull/11679#issuecomment-359180722
 **/
function preventLogout(e, url) {
  const urlObj = new URL(url);
  const isLogout = (
    /^https?:$/.test(urlObj.protocol) &&
    /^live2?\.nicovideo\.jp$/.test(urlObj.hostname) &&
    /^\/logout$/.test(urlObj.pathname)
  );
  if (isLogout) {
    e.preventDefault();
  }
}

ipcMain.on('window-preventLogout', (event, id) => {
  const window = BrowserWindow.fromId(id);
  window.webContents.on('will-navigate', preventLogout);
});

/**
 * 新ウィンドウ表示は既定のブラウザで開かせる処理
 * rendererプロセスからは処理を止められないのでここに実装がある
 * @see https://github.com/electron/electron/pull/11679#issuecomment-359180722
 **/
function preventNewWindow(e, url) {
  e.preventDefault();
  shell.openExternal(url);
}

ipcMain.on('window-preventNewWindow', (_event, id) => {
  const window = BrowserWindow.fromId(id);
  window.webContents.on('new-window', preventNewWindow);
});

// The main process acts as a hub for various windows
// syncing their vuex stores.
let registeredStores = {};

ipcMain.on('vuex-register', event => {
  let win = BrowserWindow.fromWebContents(event.sender);
  let windowId = win.id;

  // Register can be received multiple times if the window is
  // refreshed.  We only want to register it once.
  if (!registeredStores[windowId]) {
    registeredStores[windowId] = win;
    log('Registered vuex stores: ', Object.keys(registeredStores));

    // Make sure we unregister is when it is closed
    win.on('closed', () => {
      delete registeredStores[windowId];
      log('Registered vuex stores: ', Object.keys(registeredStores));
    });
  }

  if (windowId !== mainWindow.id) {
    // Tell the mainWindow to send its current store state
    // to the newly registered window

    mainWindow.webContents.send('vuex-sendState', windowId);
  }
});

// Proxy vuex-mutation events to all other subscribed windows
ipcMain.on('vuex-mutation', (event, mutation) => {
  const senderWindow = BrowserWindow.fromWebContents(event.sender);

  if (senderWindow && !senderWindow.isDestroyed()) {
    const windowId = senderWindow.id;

    Object.keys(registeredStores).filter(id => id !== windowId.toString()).forEach(id => {
      const win = registeredStores[id];
      if (!win.isDestroyed()) win.webContents.send('vuex-mutation', mutation);
    });
  }
});

ipcMain.on('restartApp', () => {
  // prevent unexpected cache clear
  const args = process.argv.slice(1).filter(x => x !== '--clearCacheDir');

  app.relaunch( {args} );
  // Closing the main window starts the shut down sequence
  mainWindow.close();
});

ipcMain.on('requestSourceAttributes', (e, names) => {
  const sizes = require('obs-studio-node').getSourcesSize(names);

  e.sender.send('notifySourceAttributes', sizes);
});

ipcMain.on('requestPerformanceStatistics', (e) => {
  const stats = getObs().OBS_API_getPerformanceStatistics();

  e.sender.send('notifyPerformanceStatistics', stats);
});

ipcMain.on('webContents-preventNavigation', (e, id) => {
  webContents.fromId(id).on('will-navigate', e => {
    e.preventDefault();
  });
});

ipcMain.on('getMainWindowWebContentsId', e => {
  e.returnValue = mainWindow.webContents.id;
});<|MERGE_RESOLUTION|>--- conflicted
+++ resolved
@@ -33,35 +33,16 @@
 const { app, BrowserWindow, ipcMain, session, crashReporter, dialog, webContents, shell } = require('electron');
 const electron = require('electron');
 const fs = require('fs');
-const bootstrap = require('./updater/bootstrap.js');
+const { Updater } = require('./updater/Updater.js');
 const uuid = require('uuid/v4');
 const rimraf = require('rimraf');
 const path = require('path');
-const semver = require('semver');
 const windowStateKeeper = require('electron-window-state');
 const { URL } = require('url');
 const obs = require('obs-studio-node');
 
 app.disableHardwareAcceleration();
 
-<<<<<<< HEAD
-=======
-if (process.argv.includes('--clearCacheDir')) {
-  rimraf.sync(app.getPath('userData'));
-}
-
-/* Determine the current release channel we're
- * on based on name. The channel will always be
- * the premajor identifier, if it exists.
- * Otherwise, default to latest. */
-const releaseChannel = (() => {
-  const components = semver.prerelease(pjson.version);
-
-  if (components) return components[0];
-  return 'latest';
-})();
-
->>>>>>> 3f6fadf2
 ////////////////////////////////////////////////////////////////////////////////
 // Main Program
 ////////////////////////////////////////////////////////////////////////////////
@@ -151,21 +132,12 @@
     process.on('uncaughtException', handleUnhandledException);
 
     crashReporter.start({
-<<<<<<< HEAD
       productName: 'n-air-app',
       companyName: 'n-air-app',
       submitURL:
         'https://n-air-app.sp.backtrace.io:8443/post?' +
         'format=minidump&' +
         'token=66abc2eda8a8ead580b825dd034d9b4f9da4d54eeb312bf8ce713571e1b1d35f',
-=======
-      productName: 'streamlabs-obs',
-      companyName: 'streamlabs',
-      submitURL:
-        'https://streamlabs.sp.backtrace.io:6098/post?' +
-        'format=minidump&' +
-        'token=e3f92ff3be69381afe2718f94c56da4644567935cc52dec601cf82b3f52a06ce',
->>>>>>> 3f6fadf2
       extra: {
         version: pjson.version,
         processType: 'main'
@@ -332,31 +304,14 @@
 
 app.setAsDefaultProtocolClient('nair');
 
-<<<<<<< HEAD
-// This ensures that only one copy of our app can run at once.
-const shouldQuit = app.makeSingleInstance(argv => {
-  // Check for protocol links in the argv of the other process
-  argv.forEach(arg => {
-    if (arg.match(/^nair:\/\//)) {
-      mainWindow.send('protocolLink', arg);
-    }
-  });
-
-  // Someone tried to run a second instance, we should focus our window.
-  if (mainWindow) {
-    if (mainWindow.isMinimized()) {
-      mainWindow.restore();
-    }
-=======
 if (app.requestSingleInstanceLock()) {
   app.on('second-instance', (event, argv) => {
     // Check for protocol links in the argv of the other process
     argv.forEach(arg => {
-      if (arg.match(/^slobs:\/\//)) {
+      if (arg.match(/^nair:\/\//)) {
         mainWindow.send('protocolLink', arg);
       }
     });
->>>>>>> 3f6fadf2
 
     // Someone tried to run a second instance, we should focus our window.
     if (mainWindow) {
@@ -371,7 +326,6 @@
   app.exit();
 }
 
-<<<<<<< HEAD
 function copyFile(src, dest) {
   if (!fs.existsSync(src)) {
     log(`copyFile: ${src} not found!`);
@@ -407,32 +361,6 @@
     copyFile(installerPath, cachePath);
 
     (new Updater(startApp)).run();
-=======
-
-app.on('ready', () => {
-  if ((process.env.NODE_ENV === 'production') || process.env.SLOBS_FORCE_AUTO_UPDATE) {
-    const updateInfo = {
-      baseUrl: 'https://d1g6eog1uhe0xm.cloudfront.net',
-      version: pjson.version,
-      exec: process.argv,
-      cwd: process.cwd(),
-      waitPids: [ process.pid ],
-      appDir: path.dirname(app.getPath('exe')),
-      tempDir: path.join(app.getPath('temp'), 'slobs-updater'),
-      cacheDir: app.getPath('userData'),
-      versionFileName: `${releaseChannel}.json`
-    };
-
-    console.log(updateInfo);
-    bootstrap(updateInfo).then((updating) => {
-      if (updating) {
-        console.log('Closing for update...');
-        app.exit();
-      } else {
-        startApp();
-      }
-    });
->>>>>>> 3f6fadf2
   } else {
     startApp();
   }
