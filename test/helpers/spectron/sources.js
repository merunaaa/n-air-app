// Source helper functions
import { focusMain, focusChild } from '.';
import { contextMenuClick } from './context-menu';
import { dialogDismiss } from './dialog';

async function clickSourceAction(t, selector) {
  await t.context.app.client
    .$('[data-test="SourceSelector"]')
    .click(selector);
}

export async function clickAddSource(t) {
  await clickSourceAction(t, '[data-test="Add"]');
}

export async function clickRemoveSource(t) {
<<<<<<< HEAD
  await clickSourceAction(t, '[data-test="Remove"]');
=======
  await clickSourceAction(t, '.icon-subtract');
  await dialogDismiss(t, 'OK');
>>>>>>> d0e8cd6e
}

export async function clickSourceProperties(t) {
  await clickSourceAction(t, '[data-test="Edit"]');
}

export async function selectSource(t, name) {
  const sel = `[data-test="SourceSelector"] [data-test="${name}"]`;
  t.context.app.client.execute((selector) => {
    const el = document.querySelector(selector);
    el.dispatchEvent(new MouseEvent('down', { button: 0 }));
    el.dispatchEvent(new MouseEvent('up', { button: 0 }));
  }, sel);
  await t.context.app.client.click(sel);
}

export async function rightClickSource(t, name) {
  const sel = `[data-test="SourceSelector"] [data-test="${name}"]`;
  t.context.app.client.execute((selector) => {
    const el = document.querySelector(selector);
    el.dispatchEvent(new MouseEvent('down', { button: 2 }));
    el.dispatchEvent(new MouseEvent('up', { button: 2 }));
  }, sel);
  await t.context.app.client.rightClick(sel);
}

export async function addSource(t, type, name, closeProps = true) {
  const app = t.context.app;

  await focusMain(t);
  await clickAddSource(t);
  await focusChild(t);
  await app.client.click(`[data-test="${type}"`);
  await app.client.click('[data-test="AddSource"]');
  await app.client.setValue('input', name);

  if (await app.client.isExisting('[data-test="Done"]')) {
    await app.client.click('[data-test="Done"]');
  } else {
    await app.client.click('[data-test="AddNewSource"]');
  }

  // Close source properties too
  if (closeProps) {
    await app.client.click('[data-test="Done"]');
  }
}

export async function addExistingSource(t, type, name, closeProps = true) {
  const app = t.context.app;

  await focusMain(t);
  await clickAddSource(t);

  await focusChild(t);
  await app.client.click(`[data-test="${type}"`);
  await app.client.click('[data-test="AddSource"]');
  await app.client.click(`div=${name}`);
  await app.client.click('[data-test="AddExistingSource"]');
}


export async function openRenameWindow(t, sourceName) {
  await focusMain(t);
  await rightClickSource(t, sourceName);
  await contextMenuClick(t, 'Rename');
  await focusChild(t);
}

export async function sourceIsExisting(t, sourceName) {
  const app = t.context.app;
  return app.client
    .$('[data-test="SourceSelector"]')
    .isExisting(`[data-test="${sourceName}"]`);
}<|MERGE_RESOLUTION|>--- conflicted
+++ resolved
@@ -14,12 +14,8 @@
 }
 
 export async function clickRemoveSource(t) {
-<<<<<<< HEAD
   await clickSourceAction(t, '[data-test="Remove"]');
-=======
-  await clickSourceAction(t, '.icon-subtract');
   await dialogDismiss(t, 'OK');
->>>>>>> d0e8cd6e
 }
 
 export async function clickSourceProperties(t) {
