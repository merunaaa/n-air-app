--- conflicted
+++ resolved
@@ -4,12 +4,7 @@
 import { Inject } from 'util/injector';
 import ObsBoolInput from 'components/obs/inputs/ObsBoolInput.vue';
 import { CustomizationService } from 'services/customization';
-<<<<<<< HEAD
-import { IFormInput } from 'components/shared/forms/Input';
-=======
 import { IObsInput } from 'components/obs/inputs/ObsInput';
-import { StreamlabelsService } from 'services/streamlabels';
->>>>>>> d89af4d2
 import { OnboardingService } from 'services/onboarding';
 import { WindowsService } from 'services/windows';
 import { UserService } from 'services/user';
@@ -20,14 +15,10 @@
 import ClipBoardCopy from '../../media/images/clipboard-copy.svg';
 
 @Component({
-<<<<<<< HEAD
   components: {
-    BoolInput,
+    ObsBoolInput,
     ClipBoardCopy
   }
-=======
-  components: { ObsBoolInput }
->>>>>>> d89af4d2
 })
 
 export default class ExtraSettings extends Vue {
@@ -50,7 +41,7 @@
     electron.clipboard.writeText(text);
   }
 
-  get optimizeForNiconicoModel(): IFormInput<boolean> {
+  get optimizeForNiconicoModel(): IObsInput<boolean> {
     return {
       name: 'optimize_for_niconico',
       description: $t('settings.optimizeForNiconico'),
@@ -59,11 +50,11 @@
     };
   }
 
-  setOptimizeForNiconico(model: IFormInput<boolean>) {
+  setOptimizeForNiconico(model: IObsInput<boolean>) {
     this.customizationService.setOptimizeForNiconico(model.value);
   }
 
-  get showOptimizationDialogForNiconicoModel(): IFormInput<boolean> {
+  get showOptimizationDialogForNiconicoModel(): IObsInput<boolean> {
     return {
       name: 'show_optimization_dialog_for_niconico',
       description: $t('settings.showOptimizationDialogForNiconico'),
@@ -72,15 +63,11 @@
     };
   }
 
-  setShowOptimizationDialogForNiconico(model: IFormInput<boolean>) {
+  setShowOptimizationDialogForNiconico(model: IObsInput<boolean>) {
     this.customizationService.setShowOptimizationDialogForNiconico(model.value);
   }
 
-<<<<<<< HEAD
-  get optimizeWithHardwareEncoderModel(): IFormInput<boolean> {
-=======
-  get streamInfoUpdateModel(): IObsInput<boolean> {
->>>>>>> d89af4d2
+  get optimizeWithHardwareEncoderModel(): IObsInput<boolean> {
     return {
       name: 'optimize_with_hardware_encoder',
       description: $t('settings.optimizeWithHardwareEncoder'),
@@ -89,12 +76,11 @@
     };
   }
 
-<<<<<<< HEAD
-  setOptimizeWithHardwareEncoder(model: IFormInput<boolean>) {
+  setOptimizeWithHardwareEncoder(model: IObsInput<boolean>) {
     this.customizationService.setOptimizeWithHardwareEncoder(model.value);
   }
 
-  get pollingPerformanceStatisticsModel(): IFormInput<boolean> {
+  get pollingPerformanceStatisticsModel(): IObsInput<boolean> {
     return {
       name: 'polling_performance_statistics',
       description: $t('settings.pollingPerformanceStatistics'),
@@ -102,12 +88,8 @@
     };
   }
 
-  setPollingPerformanceStatistics(model: IFormInput<boolean>) {
+  setPollingPerformanceStatistics(model: IObsInput<boolean>) {
     this.customizationService.setPollingPerformanceStatistics(model.value);
-=======
-  setStreamInfoUpdate(model: IObsInput<boolean>) {
-    this.customizationService.setUpdateStreamInfoOnLive(model.value);
->>>>>>> d89af4d2
   }
 
   showCacheDir() {
