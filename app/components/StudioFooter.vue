--- conflicted
+++ resolved
@@ -13,14 +13,9 @@
         :disabled="locked"
         class="record-button"
         @click="toggleRecording"
-<<<<<<< HEAD
         :class="{ active: streamingService.isRecording }"
         v-tooltip.left="recordTooltip">
         <span>{{ $t('streaming.recording') }}</span>
-=======
-        :class="{ active: streamingService.isRecording }">
-        <span>REC</span>
->>>>>>> 3f6fadf2
       </button>
     </div>
     <div class="nav-item">
@@ -98,26 +93,15 @@
 
 .record-button {
   position: relative;
-<<<<<<< HEAD
   width: 32px;
   height: 32px;
   background-color: @text-secondary;
-=======
-  width: 30px;
-  height: 30px;
-  background-color: @day-button;
->>>>>>> 3f6fadf2
   display: flex;
   align-items: center;
   justify-content: center;
   border-radius: 100%;
-<<<<<<< HEAD
   .transition;
   .bold;
-=======
-  .transition();
-  .weight(@bold);
->>>>>>> 3f6fadf2
   box-sizing: content-box;
   letter-spacing: .2px;
 
@@ -126,7 +110,6 @@
   }
 
   &:hover {
-<<<<<<< HEAD
     background: @red;
     span {
       color: @white;
@@ -149,22 +132,6 @@
         color: @red;
       }
     }
-=======
-    background-color: darken(@day-button, 8%);
-  }
-
-  &.active {
-    animation: pulse 2.5s linear infinite;
-    background-color: @red;
-
-    span {
-      color: @white;
-    }
-  }
-
-  &:focus {
-    outline: none;
->>>>>>> 3f6fadf2
   }
 }
 
@@ -180,33 +147,4 @@
   }
 }
 
-<<<<<<< HEAD
-=======
-.night-theme {
-  .footer {
-    background-color: @night-section;
-  }
-
-  .error-wrapper {
-    background-color: @night-primary;
-  }
-
-  .record-button {
-    background-color: @night-button;
-    border-color: @night-border;
-
-    &:hover {
-      background-color: lighten(@night-button, 8%);
-    }
-
-    &.active {
-      background-color: @red;
-    }
-
-    &:focus {
-      outline: none;
-    }
-  }
-}
->>>>>>> 3f6fadf2
 </style>