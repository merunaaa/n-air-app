--- conflicted
+++ resolved
@@ -121,15 +121,12 @@
   border-color: @text-secondary;
 }
 
-<<<<<<< HEAD
 .sl-vue-tree-node-item {
   cursor: pointer;
   margin-top: -1px;
   border: none;
 }
 
-=======
->>>>>>> 46b3d14c
 .title-container {
   display: inline-block;
   color: @text-primary;
