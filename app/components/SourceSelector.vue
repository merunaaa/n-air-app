--- conflicted
+++ resolved
@@ -43,37 +43,12 @@
       :maxScrollSpeed="15">
 
       <template slot="title" slot-scope="{ node }">
-<<<<<<< HEAD
         <div class="title-container">
           <span class="layer-icon">
-            <i v-if="!node.isLeaf" class="icon-folder"/>
-            <i v-else-if="node.data.type === 'ffmpeg_source'" class="icon-media"/>
-            <i v-else-if="node.data.type === 'image_source'" class="icon-image"/>
-            <i v-else-if="node.data.type === 'slideshow'" class="icon-slideshow"/>
-            <i v-else-if="node.data.type === 'text_gdiplus'" class="icon-text"/>
-            <i v-else-if="node.data.type === 'text_ft2_source'" class="icon-text"/>
-            <i v-else-if="node.data.type === 'dshow_input'" class="icon-video-capture"/>
-            <i v-else-if="node.data.type === 'wasapi_input_capture'" class="icon-mic"/>
-            <i v-else-if="node.data.type === 'ndi_source'" class="icon-NDI"/>
-            <i v-else-if="node.data.type === 'decklink-input'" class="icon-blackmagic"/>
-            <i v-else-if="node.data.type === 'wasapi_output_capture'" class="icon-speaker"/>
-            <i v-else-if="node.data.type === 'monitor_capture'" class="icon-display"/>
-            <i v-else-if="node.data.type === 'game_capture'" class="icon-game-capture"/>
-            <i v-else-if="node.data.type === 'browser_source'" class="icon-browser"/>
-            <i v-else-if="node.data.type === 'scene'" class="icon-studio-mode"/>
-            <i v-else-if="node.data.type === 'color_source'" class="icon-color"/>
-            <i v-else-if="node.data.type === 'openvr_capture'" class="icon-vr-google"/>
-            <i v-else-if="node.data.type === 'liv_capture'" class="icon-vr-google"/>
-            <i v-else class="icon-file"/>
+            <i :class="determineIcon(node.isLeaf, node.data.sourceId)"></i>
           </span>
           <span class="item-title" :data-test="node.title">{{ node.title }}</span>
         </div>
-=======
-        <span class="layer-icon">
-          <i :class="determineIcon(node.isLeaf, node.data.sourceId)"></i>
-        </span>
-        <span class="item-title">{{ node.title }}</span>
->>>>>>> c6d357dc
       </template>
 
       <template slot="toggle" slot-scope="{ node }">
