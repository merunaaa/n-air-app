<template>
<div class="hotkey">
  <div class="Hotkey-description">
    {{ description }}
  </div>
  <div class="Hotkey-bindings">
    <transition-group name="bindings" tag="div">
      <div v-for="(binding, index) in bindings" :key="binding.key">
        <input
          type="text"
          class="Hotkey-input"
          :value="getBindingString(binding.binding)"
          @keydown="e => handleKeydown(e, index)"/>
        <i
          class="Hotkey-control icon-plus"
          @click="addBinding(index)"/>
        <i
          class="Hotkey-control icon-minus"
          @click="removeBinding(index)"/>
      </div>
    </transition-group>
  </div>
</div>
</template>

<script lang="ts" src="./Hotkey.vue.ts"></script>

<style lang="less" scoped>
@import "../../styles/index";

.hotkey {
  display: flex;
  flex-direction: row;
<<<<<<< HEAD

  & + & {
    margin-top: 20px;
  }
=======
  .margin-bottom--24();
>>>>>>> 503a8e22
}

.Hotkey-description {
  width: 200px;
  padding-right: 10px;
}

.Hotkey-input {
  display: inline-block;
  width: 150px;
}

.Hotkey-control {
  margin-left: 15px;
  cursor: pointer;
  opacity: 0.6;

  &:hover {
    opacity: 1.0;
  }
}

.bindings-enter-active,
.bindings-leave-active {
  .transition();
}

.bindings-enter, .bindings-leave-to {
  opacity: 0;
  transform: scale(1, 0);
}
</style><|MERGE_RESOLUTION|>--- conflicted
+++ resolved
@@ -31,14 +31,10 @@
 .hotkey {
   display: flex;
   flex-direction: row;
-<<<<<<< HEAD
 
   & + & {
     margin-top: 20px;
   }
-=======
-  .margin-bottom--24();
->>>>>>> 503a8e22
 }
 
 .Hotkey-description {
