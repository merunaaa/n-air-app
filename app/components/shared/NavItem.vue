<template>
<li
  class="nav-item"
  :class="{ active: to === value, disabled: enabled == false, 'nav-item--child': isSubItem }"
  @click="onClickHandler"
>
  <i v-if="ico" :class="ico" @click="onIconClickHandler"></i>
  <div class="nav-item__content">
    <slot></slot>
    <div v-if="expanded" class="nav-item__children">
      <slot name='children'></slot>
    </div>
  </div>
  <i v-if="expandable" :class="expanded ? 'icon-subtract' : 'icon-add'" />
</li>
</template>

<script lang="ts" src="./NavItem.vue.ts"></script>

<style lang="less" scoped>
@import "../../styles/index";

.nav-item {
  cursor: pointer;
  list-style: none;
  color: @text-secondary;
  padding: 12px 0 12px 36px;
  font-size: 16px;
  display: flex;
  align-items: center;
  justify-content: flex-start;

  &.nav-item--child {
    padding-left: 0;
    border-left: 0;
  }

  &.active {
    opacity: 1;
    color: @text-primary;
    background: @bg-tertiary;
    .semibold;

    i {
      color: @text-primary;
    }
  }

  &:not(.active):hover {
    background: @bg-tertiary;
  }

  &.disabled {
    opacity: 0.3;
    cursor: default;
  }

  i {
    position: relative;
    margin-right: -16px;
    left: -24px;
    width: 16px;
  }
}

.nav-item__content {
  overflow: hidden;
  // max-width: calc(~"100% - 20px");
  width: 100%;
  max-width: 100%;
  text-overflow: ellipsis;
  white-space: nowrap;
}

<<<<<<< HEAD
=======
.nav-item__children {
  .margin-top();
}

.night-theme {
  .nav-item {
    &.active {
      border-color: @white;
      color: @white;

      .fa,
      i {
        color: @white;
      }
    }
  }
}

>>>>>>> 48137b3e
</style><|MERGE_RESOLUTION|>--- conflicted
+++ resolved
@@ -72,25 +72,7 @@
   white-space: nowrap;
 }
 
-<<<<<<< HEAD
-=======
 .nav-item__children {
   .margin-top();
 }
-
-.night-theme {
-  .nav-item {
-    &.active {
-      border-color: @white;
-      color: @white;
-
-      .fa,
-      i {
-        color: @white;
-      }
-    }
-  }
-}
-
->>>>>>> 48137b3e
 </style>