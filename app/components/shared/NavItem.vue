<template>
<li
  class="nav-item"
  :class="{ active: to === value, disabled: enabled == false }"
  @click="onClickHandler"
>
  <i v-if="ico" :class="ico" @click="onIconClickHandler"></i>
  <span class="nav-item__name"><slot></slot></span>
</li>
</template>

<script lang="ts" src="./NavItem.vue.ts"></script>

<style lang="less" scoped>
@import "../../styles/_colors";
@import "../../styles/mixins";

.nav-item {
  cursor: pointer;
  list-style: none;
<<<<<<< HEAD
  color: @text-secondary;
  padding: 12px 0 12px 36px;
  font-size: 16px;
=======
  border-left: 1px solid transparent;
  padding-left: 50px;
  font-size: 14px;
  margin-bottom: 8px;
>>>>>>> 503a8e22
  display: flex;
  align-items: center;
  justify-content: flex-start;

  &.active {
    opacity: 1;
<<<<<<< HEAD
    color: @text-primary;
    background: @bg-tertiary;
    .semibold;
=======
    .weight--medium();
    border-color: @navy;
    color: @day-title;
>>>>>>> 503a8e22

    i {
<<<<<<< HEAD
       color: @text-primary;
=======
      color: @day-title;
>>>>>>> 503a8e22
    }
  }

  &:not(.active):hover {
    background: @bg-tertiary;
  }

  &.disabled {
    opacity: 0.3;
    cursor: default;
  }

  i {
<<<<<<< HEAD
=======
    color: @icon;
>>>>>>> 503a8e22
    position: relative;
    margin-right: -16px;
    left: -24px;
    width: 16px;
  }
}

.nav-item__name {
  overflow: hidden;
  max-width: calc(~"100% - 20px");
  text-overflow: ellipsis;
  white-space: nowrap;
}

</style><|MERGE_RESOLUTION|>--- conflicted
+++ resolved
@@ -18,38 +18,21 @@
 .nav-item {
   cursor: pointer;
   list-style: none;
-<<<<<<< HEAD
   color: @text-secondary;
   padding: 12px 0 12px 36px;
   font-size: 16px;
-=======
-  border-left: 1px solid transparent;
-  padding-left: 50px;
-  font-size: 14px;
-  margin-bottom: 8px;
->>>>>>> 503a8e22
   display: flex;
   align-items: center;
   justify-content: flex-start;
 
   &.active {
     opacity: 1;
-<<<<<<< HEAD
     color: @text-primary;
     background: @bg-tertiary;
     .semibold;
-=======
-    .weight--medium();
-    border-color: @navy;
-    color: @day-title;
->>>>>>> 503a8e22
 
     i {
-<<<<<<< HEAD
-       color: @text-primary;
-=======
-      color: @day-title;
->>>>>>> 503a8e22
+      color: @text-primary;
     }
   }
 
@@ -63,10 +46,6 @@
   }
 
   i {
-<<<<<<< HEAD
-=======
-    color: @icon;
->>>>>>> 503a8e22
     position: relative;
     margin-right: -16px;
     left: -24px;
