import { debounce } from 'lodash-decorators';
import { Component, Prop } from 'vue-property-decorator';
import { TObsType, Input, ISliderInputValue } from './Input';
import Slider from '../Slider.vue';

@Component({
  components: { Slider }
})
class SliderInput extends Input<ISliderInputValue> {

  static obsType: TObsType;

<<<<<<< HEAD
  @Prop()
  value: ISliderInputValue;
  testingAnchor = `Form/Slider/${this.value.name}`;
=======
  @Prop() value: ISliderInputValue;

  // Local value is an instaneous value that is updated as the user
  // moves the slider.  It makes the UI feel more responsive.
  localValue = this.value.value;
>>>>>>> e746ccca

  updateValue(value: number) {
    this.localValue = value;
    this.emitValue(value);
  }

  @debounce(100)
  emitValue(value: number) {
    this.emitInput({ ...this.value, value });
  }

}

SliderInput.obsType = 'OBS_PROPERTY_SLIDER';

export default SliderInput;<|MERGE_RESOLUTION|>--- conflicted
+++ resolved
@@ -10,17 +10,12 @@
 
   static obsType: TObsType;
 
-<<<<<<< HEAD
-  @Prop()
-  value: ISliderInputValue;
+  @Prop() value: ISliderInputValue;
   testingAnchor = `Form/Slider/${this.value.name}`;
-=======
-  @Prop() value: ISliderInputValue;
 
   // Local value is an instaneous value that is updated as the user
   // moves the slider.  It makes the UI feel more responsive.
   localValue = this.value.value;
->>>>>>> e746ccca
 
   updateValue(value: number) {
     this.localValue = value;
