<template>
  <popper
    trigger="click"
    :options="{ placement: (placement || 'bottom-start') }"
  >
    <div class="popper dropdown-menu">
      <slot></slot>
    </div>

    <button slot="reference" class="dropdown-menu__toggle">
<<<<<<< HEAD
      <span class="scene-name">{{ title }}</span><i :class="icon || 'icon-down-arrow'"/>
=======
      <span class="scene-name">{{ title }}</span><i class="icon-drop-down-arrow"/>
>>>>>>> eec86301
    </button>

  </popper>
</template>

<script lang="ts" src="./DropdownMenu.vue.ts"></script>

<style lang="less">
@import "../../styles/index";

// 詳細度でライブラリ側の指定を上書きする
.popper.dropdown-menu {
  width: 124%;
  position: absolute;
  background-color: @bg-secondary;
  border-color: @bg-primary;
  .border;
  .radius;
  padding: 8px;
  max-height: 152px;
  overflow-y: auto;
  z-index: 200000;
}

.dropdown-menu__toggle {
  display: flex;
  text-align: left;
  align-items: center;
  font-size: 12px;
  .semibold;
  letter-spacing: .7px;
  color: @text-primary;

  i {
    margin-left: 6px;
    font-size: 10px;
    color: @text-secondary;
    &:hover {
      color: @text-primary;
    }
  }

  > .scene-name {
    display: inline-block;
    width: 160px;
    white-space: nowrap;
    overflow: hidden;
    text-overflow: ellipsis;
    &:hover,
    &.active {
      color: @text-primary;
    }
  }
}

.dropdown-menu__item {
  text-align: left;
  white-space: nowrap;
  max-width: 300px;
  overflow: hidden;
  text-overflow: ellipsis;
  cursor: pointer;
  color: @text-secondary;

  &:hover,
  &.active {
    color: @text-primary;
    background-color: @bg-primary;
    &:before {
      content:"\003e";
    }
  }
}

</style>

<|MERGE_RESOLUTION|>--- conflicted
+++ resolved
@@ -8,11 +8,7 @@
     </div>
 
     <button slot="reference" class="dropdown-menu__toggle">
-<<<<<<< HEAD
-      <span class="scene-name">{{ title }}</span><i :class="icon || 'icon-down-arrow'"/>
-=======
-      <span class="scene-name">{{ title }}</span><i class="icon-drop-down-arrow"/>
->>>>>>> eec86301
+      <span class="scene-name">{{ title }}</span><i :class="icon || 'icon-drop-down-arrow'"/>
     </button>
 
   </popper>
