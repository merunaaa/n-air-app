--- conflicted
+++ resolved
@@ -8,11 +8,7 @@
     </div>
 
     <button slot="reference" class="dropdown-menu__toggle">
-<<<<<<< HEAD
       <span class="scene-name">{{ title }}</span><i class="icon-down-arrow"/>
-=======
-      {{ title }} <i :class="icon || 'icon-down'"/>
->>>>>>> 895112d1
     </button>
 
   </popper>
@@ -21,7 +17,6 @@
 <script lang="ts" src="./DropdownMenu.vue.ts"></script>
 
 <style lang="less">
-<<<<<<< HEAD
 @import "../../styles/_colors";
 @import "../../styles/mixins";
 
@@ -36,16 +31,6 @@
   .radius;
   padding: 8px;
   max-height: 152px;
-=======
-@import "../../styles/index";
-.dropdown-menu {
-  top: 5px !important;
-  background-color: @day-primary;
-  .border();
-  .radius();
-  padding: 10px;
-  max-height: 166px;
->>>>>>> 895112d1
   overflow-y: auto;
   z-index: 200000;
 }
@@ -54,20 +39,12 @@
   display: flex;
   text-align: left;
   align-items: center;
-<<<<<<< HEAD
   font-size: 12px;
   .semibold;
   letter-spacing: .7px;
   color: @text-primary;
-=======
-  text-transform: uppercase;
-  font-size: 13px;
-  .weight--medium();
-  color: @day-title;
->>>>>>> 895112d1
 
   i {
-<<<<<<< HEAD
     margin-left: 6px;
     font-size: 10px;
     color: @text-secondary;
@@ -75,16 +52,6 @@
       color: @text-primary;
     }
   }
-=======
-    margin-left: 8px;
-    font-size: 6px;
-  }
-
-  &:focus {
-    outline: 0;
-  }
-}
->>>>>>> 895112d1
 
   > .scene-name {
     display: inline-block;
@@ -106,7 +73,6 @@
 
   &:hover,
   &.active {
-<<<<<<< HEAD
     color: @text-primary;
     background-color: @bg-primary;
     &:before {
@@ -114,48 +80,9 @@
       position: relative;
       top: 0;
       left: -10px;
-=======
-    color: @navy;
-  }
-}
-
-.night-theme {
-  .dropdown-menu__menu {
-    background-color: @night-primary;
-    border-color: @night-secondary;
-  }
-
-  .dropdown-menu__item {
-    &:hover,
-    &.active {
-      color: @white;
->>>>>>> 895112d1
     }
   }
 }
 
-<<<<<<< HEAD
-</style>
-=======
-.popper .popper__arrow {
-  display: none !important;
-}
-
-.popper[x-placement^="top"] {
-  margin-bottom: 5px;
-}
-
-.popper[x-placement^="bottom"] {
-  margin-top: 5px;
-}
-
-.popper[x-placement^="right"] {
-  margin-left: 5px;
-}
-
-.popper[x-placement^="left"] {
-  margin-right: 5px;
-}
 </style>
 
->>>>>>> 895112d1
