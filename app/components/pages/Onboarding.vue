<template>
  <div class="onboarding">
    <component :is="currentView" />
  </div>
</template>

<script lang="ts" src="./Onboarding.vue.ts"></script>

<style lang="less">
@import "../../styles/index";

.onboarding {
  display: flex;
  align-items: center;
  justify-content: center;
  height: 100%;
  flex-direction: column;

  .button--lg {
    width: 300px;
    padding: 0 0;
    .margin-top(2);
  }
}

.onboarding-step {
  display: flex;
  flex-direction: column;
  align-items: center;
  text-align: center;

  .button--lg {
    &:first-child {
      margin-top: 0;
    }
  }
}

.onboarding-step--wide {
  width: 1200px;
  margin: 0 auto;
}

.onboarding-step--full {
  width: 100%;
  position: absolute;
  top: 0px;
  left: 0;
  right: 0;
  bottom: 0;
  display: inline-block
}

.onboarding-title {
  color: @text-primary;
  font-size: 22px;
  .margin-bottom(3);
}

.onboarding-title--sm {
  font-size: 15px;
  .semibold;
  color: @white;
}

.onboarding-desc {
<<<<<<< HEAD
  color: @text-primary;
  margin-bottom: 20px;
  padding: 0 20px;
}

.setup-later {
  margin-top: 20px;
  color: @text-primary;
=======
  color: @light-3;
  .margin-bottom(3);
  padding: 0 16px;
}

.setup-later {
  .margin-top(3);
  color: @night-paragraph;
  display: flex;
  flex-direction: column;
  align-items: center;
  justify-content: center;
>>>>>>> 4d3a00b4

  span {
    display: block;
    margin-bottom: 4px;
  }

  a {
    text-decoration: underline;
    .transition();
    color: @night-paragraph;

    &:hover {
      color: @white;
    }
  }
}

.running-setup-container {
  width: 100%;
  padding: 30px;
  color: @white;
<<<<<<< HEAD
  background-color: @bg-primary;
  margin-bottom: 20px;
=======
  background-color: @night-section;
  .margin-bottom(2);
>>>>>>> 4d3a00b4
  height: 270px;
  position: relative;
  .radius();

  &.optimizing {
    .running-setup-row {
      &:nth-child(1), &:nth-child(6) {
        color: #BBE380;
      }

      &:nth-child(2), &:nth-child(7) {
        color: #E98282;
      }

      &:nth-child(3), &:nth-child(8) {
        color: #79D88A;
      }

      &:nth-child(4), &:nth-child(9) {
        color: #7384CE;
      }

      &:nth-child(5), &:nth-child(10) {
        color: #B18F6D;
      }
    }
  }
}

.running-setup-row {
  width: 100%;
  display: flex;
  justify-content: space-between;
}

.running-setup-row--complete {
<<<<<<< HEAD
  color: @accent;
=======
  color: @night-paragraph;
>>>>>>> 4d3a00b4
}

.running-setup-percent {
  color: @text-primary;
}

.running-setup__deco {
  position: absolute;
  top: 0;
  height: 240px;
  width: auto;
  margin: 16px 0;

  img {
    height: 100%;
    width: auto;
  }
}

.running-setup__deco--right {
  right: -90px;
}

.running-setup__deco--left {
  left: -90px;
}

</style><|MERGE_RESOLUTION|>--- conflicted
+++ resolved
@@ -64,7 +64,6 @@
 }
 
 .onboarding-desc {
-<<<<<<< HEAD
   color: @text-primary;
   margin-bottom: 20px;
   padding: 0 20px;
@@ -73,20 +72,6 @@
 .setup-later {
   margin-top: 20px;
   color: @text-primary;
-=======
-  color: @light-3;
-  .margin-bottom(3);
-  padding: 0 16px;
-}
-
-.setup-later {
-  .margin-top(3);
-  color: @night-paragraph;
-  display: flex;
-  flex-direction: column;
-  align-items: center;
-  justify-content: center;
->>>>>>> 4d3a00b4
 
   span {
     display: block;
@@ -96,7 +81,6 @@
   a {
     text-decoration: underline;
     .transition();
-    color: @night-paragraph;
 
     &:hover {
       color: @white;
@@ -108,13 +92,8 @@
   width: 100%;
   padding: 30px;
   color: @white;
-<<<<<<< HEAD
   background-color: @bg-primary;
   margin-bottom: 20px;
-=======
-  background-color: @night-section;
-  .margin-bottom(2);
->>>>>>> 4d3a00b4
   height: 270px;
   position: relative;
   .radius();
@@ -151,11 +130,7 @@
 }
 
 .running-setup-row--complete {
-<<<<<<< HEAD
   color: @accent;
-=======
-  color: @night-paragraph;
->>>>>>> 4d3a00b4
 }
 
 .running-setup-percent {
