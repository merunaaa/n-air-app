import Vue from 'vue';
import { Component } from 'vue-property-decorator';
import Connect from './onboarding_steps/Connect.vue';
import ObsImport from './onboarding_steps/ObsImport.vue';
import SuccessfullyImported from './onboarding_steps/SuccessfullyImported.vue';
import SceneCollectionsImport from './onboarding_steps/SceneCollectionsImport.vue';
import { OnboardingService } from '../../services/onboarding';
import { Inject } from '../../util/injector';
import OptimizeBrandDevice from './onboarding_steps/OptimizeBrandDevice.vue';

@Component({
  components: {
    Connect,
    ObsImport,
    SuccessfullyImported,
<<<<<<< HEAD
    SceneCollectionsImport
=======
    SelectWidgets,
    SceneCollectionsImport,
    OptimizeBrandDevice
>>>>>>> c5e6c1a1
  }
})
export default class Onboarding extends Vue {

  @Inject()
  onboardingService: OnboardingService;

  get currentView() {
    return this.onboardingService.currentStep;
  }

}<|MERGE_RESOLUTION|>--- conflicted
+++ resolved
@@ -6,20 +6,12 @@
 import SceneCollectionsImport from './onboarding_steps/SceneCollectionsImport.vue';
 import { OnboardingService } from '../../services/onboarding';
 import { Inject } from '../../util/injector';
-import OptimizeBrandDevice from './onboarding_steps/OptimizeBrandDevice.vue';
 
 @Component({
   components: {
     Connect,
     ObsImport,
-    SuccessfullyImported,
-<<<<<<< HEAD
-    SceneCollectionsImport
-=======
-    SelectWidgets,
-    SceneCollectionsImport,
-    OptimizeBrandDevice
->>>>>>> c5e6c1a1
+    SuccessfullyImported
   }
 })
 export default class Onboarding extends Vue {
