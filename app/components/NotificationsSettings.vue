<template>
  <div>
    <div class="section">
      <button class="button button--action" @click="showNotifications">
<<<<<<< HEAD
        {{ $t('notifications.showNotifications') }}
      </button>
      <button class="button button--sm button-soft-warning" @click="restoreDefaults">
        {{ $t('notifications.restoreDefaults') }}
=======
        {{ $t('Show Notifications') }}
      </button>
      <button class="button button--soft-warning" @click="restoreDefaults">
        {{ $t('Restore Defaults') }}
>>>>>>> 503a8e22
      </button>
    </div>
    <div class="section">
      <div class="section-content">
        <GenericForm v-model="settingsFormData" @input="saveNotificationsSettings" />
      </div>
    </div>
    <div class="section">
<<<<<<< HEAD
      <h4>
        {{ $t('notifications.troubleshooterNotifications') }}
      </h4>

      <GenericForm v-model="troubleshooterFormData"  @input="saveTroubleshooterSettings"/>
=======
      <div class="section-content">
        <h2>
          {{ $t('Troubleshooter Notifications') }}
        </h2>
        <GenericForm v-model="troubleshooterFormData"  @input="saveTroubleshooterSettings"/>
      </div>
>>>>>>> 503a8e22
    </div>
  </div>
</template>

<script lang="ts" src="./NotificationsSettings.vue.ts"></script>
<|MERGE_RESOLUTION|>--- conflicted
+++ resolved
@@ -2,17 +2,10 @@
   <div>
     <div class="section">
       <button class="button button--action" @click="showNotifications">
-<<<<<<< HEAD
         {{ $t('notifications.showNotifications') }}
       </button>
       <button class="button button--sm button-soft-warning" @click="restoreDefaults">
         {{ $t('notifications.restoreDefaults') }}
-=======
-        {{ $t('Show Notifications') }}
-      </button>
-      <button class="button button--soft-warning" @click="restoreDefaults">
-        {{ $t('Restore Defaults') }}
->>>>>>> 503a8e22
       </button>
     </div>
     <div class="section">
@@ -21,20 +14,11 @@
       </div>
     </div>
     <div class="section">
-<<<<<<< HEAD
       <h4>
         {{ $t('notifications.troubleshooterNotifications') }}
       </h4>
 
       <GenericForm v-model="troubleshooterFormData"  @input="saveTroubleshooterSettings"/>
-=======
-      <div class="section-content">
-        <h2>
-          {{ $t('Troubleshooter Notifications') }}
-        </h2>
-        <GenericForm v-model="troubleshooterFormData"  @input="saveTroubleshooterSettings"/>
-      </div>
->>>>>>> 503a8e22
     </div>
   </div>
 </template>
