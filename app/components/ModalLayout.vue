<template>
<<<<<<< HEAD
<div id="mainWrapper" class="modal-layout" data-test="ModalLayout">
  <title-bar :title="title" class="modal-layout-titlebar" />
=======
<div id="mainWrapper" class="modal-layout" :class="{'night-theme': nightTheme}">
>>>>>>> db27117b
  <div
    class="ModalLayout-fixed"
    :style="fixedStyle">
    <slot name="fixed"/>
  </div>
  <div class="modal-layout-content" :class="{ bareContent }">
    <slot name="content" v-if="!loading"/>
    <div class="spinner-container" v-else>
      <i class="icon-spinner icon-spin modal-layout-spinner"/>
    </div>
  </div>
  <div v-if="showControls" class="modal-layout-controls">
    <button
      v-if="showCancel"
      class="button button--default"
      @click="cancel"
      data-test="Cancel">
      {{ $t('common.cancel') }}
    </button>
    <button
      class="button button--action"
      @click="done"
      data-test="Done">
      {{ $t('common.done') }}
    </button>
  </div>
  <div v-if="customControls" class="modal-layout-controls">
    <slot name="controls" />
  </div>
</div>
</template>

<script lang="ts" src="./ModalLayout.vue.ts"></script>

<style lang="less" scoped>
@import "../styles/index";

.modal-layout {
  height: calc(~"100% - 30px"); // Compensate for titlebar living in ChildWindow
  display: flex;
  flex-direction: column;
  padding: 0 2px 2px;
  color: @text-primary;
  background-color: @bg-primary;
}

.ModalLayout-fixed {
  flex-shrink: 0;
}

.modal-layout-content {
  flex-grow: 1;
  height: 100%;
  padding: 16px;
  overflow: auto;
  background-color: @bg-tertiary;
  border-top: 1px solid @bg-tertiary;

  &.bareContent {
    padding: 0;
  }
}

.spinner-container {
  position: absolute;
  width: auto;
  top: 50%;
  left: 50%;
  transform: translate(-50%, -50%);
}

.modal-layout-spinner {
  font-size: 36px;
  display: inline-block;
  height: 36px;
}

.modal-layout-controls {
  background-color: @bg-primary;
  box-shadow: 0 -1px 0 rgba(0,0,0,0.1);
  padding: 8px 16px;
  text-align: right;
  flex-shrink: 0;
  z-index: 10;

  .button {
    .margin-left();
  }
}

.icon-spin {
  animation: icon-spin 2s infinite linear;
}

@keyframes icon-spin {
  0% {
    transform: rotate(0deg);
  }
  100% {
    transform: rotate(359deg);
  }
}
</style><|MERGE_RESOLUTION|>--- conflicted
+++ resolved
@@ -1,10 +1,5 @@
 <template>
-<<<<<<< HEAD
 <div id="mainWrapper" class="modal-layout" data-test="ModalLayout">
-  <title-bar :title="title" class="modal-layout-titlebar" />
-=======
-<div id="mainWrapper" class="modal-layout" :class="{'night-theme': nightTheme}">
->>>>>>> db27117b
   <div
     class="ModalLayout-fixed"
     :style="fixedStyle">
