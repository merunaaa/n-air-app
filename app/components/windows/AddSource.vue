--- conflicted
+++ resolved
@@ -31,16 +31,7 @@
     <div class="row">
       <div class="columns small-12">
         <h4>
-<<<<<<< HEAD
           {{ $t('sources.addExistingSourceTitle') }}
-=======
-          {{ $t('Add Existing Source') }}
-          <span
-            v-if="propertiesManager === 'widget' && existingSources.length"
-            class="recommended-label">
-            {{ $t('Recommended') }}
-          </span>
->>>>>>> 1b13fa24
         </h4>
       </div>
     </div>
@@ -67,15 +58,13 @@
 
     <div class="row" v-if="existingSources.length">
       <div class="columns small-12 buttons">
-<<<<<<< HEAD
-        <button @click="addExisting" class="button button--action" data-test="AddExistingSource">{{ $t('sources.addExistingSource') }}</button>
-=======
         <button
           @click="addExisting"
-          class="button button--action">
-          {{ $t('Add Existing Source') }}
+          class="button button--action"
+          data-test="AddExistingSource"
+        >
+          {{ $t('sources.addExistingSource') }}
         </button>
->>>>>>> 1b13fa24
       </div>
     </div>
   </div>
