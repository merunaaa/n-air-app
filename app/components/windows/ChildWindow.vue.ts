import Vue from 'vue';
import electron from 'electron';
import { Component, Watch } from 'vue-property-decorator';
import { Inject } from 'util/injector';
import { getComponents, IWindowOptions, WindowsService } from 'services/windows';
<<<<<<< HEAD
=======
import { CustomizationService } from 'services/customization';
import TitleBar from '../TitleBar.vue';
>>>>>>> db27117b

@Component({
  components: {
    TitleBar,
    ...getComponents()
  }
})
export default class ChildWindow extends Vue {
  @Inject() private windowsService: WindowsService;


  components: { name: string; isShown: boolean; title: string; }[] = [];

  private refreshingTimeout = 0;

  mounted() {
    this.onWindowUpdatedHandler(this.options);
    this.windowsService.windowUpdated.subscribe(windowInfo => {
      if (windowInfo.windowId !== 'child') return;
      this.onWindowUpdatedHandler(windowInfo.options);
    });
  }

  get options() {
    return this.windowsService.state.child;
  }


  get currentComponent() {
    return this.components[this.components.length - 1];
  }

  clearComponentStack() {
    this.components = [];
  }

  private setWindowTitle() {
    electron.remote.getCurrentWindow().setTitle(this.currentComponent.title);
  }

  private onWindowUpdatedHandler(options: IWindowOptions) {
    // If the window was closed, just clear the stack
    if (!options.isShown) {
      this.clearComponentStack();
      return;
    }

    if (options.preservePrevWindow) {
      this.currentComponent.isShown = false;
      this.components.push({ name: options.componentName, isShown: true, title: options.title });
      this.setWindowTitle();
      return;
    }

    if (options.isPreserved) {
      this.components.pop();
      this.currentComponent.isShown = true;
      this.setWindowTitle();
      return;
    }

    this.clearComponentStack();

    // This is essentially a race condition, but make a best effort
    // at having a successful paint cycle before loading a component
    // that will do a bunch of synchronous IO.
    clearTimeout(this.refreshingTimeout);
    this.refreshingTimeout = window.setTimeout(() => {
      this.components.push({ name: options.componentName, isShown: true, title: options.title });
      this.setWindowTitle();
    }, 50);
  }
}<|MERGE_RESOLUTION|>--- conflicted
+++ resolved
@@ -3,11 +3,7 @@
 import { Component, Watch } from 'vue-property-decorator';
 import { Inject } from 'util/injector';
 import { getComponents, IWindowOptions, WindowsService } from 'services/windows';
-<<<<<<< HEAD
-=======
-import { CustomizationService } from 'services/customization';
 import TitleBar from '../TitleBar.vue';
->>>>>>> db27117b
 
 @Component({
   components: {
