--- conflicted
+++ resolved
@@ -1,12 +1,7 @@
 <template>
 <modal-layout
-<<<<<<< HEAD
-  :showControls="false"
-  :title="$t('audio.advancedAudioSettings')">
-=======
   :show-controls="false"
 >
->>>>>>> db27117b
 
   <div slot="content">
     <table>
