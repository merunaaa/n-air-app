--- conflicted
+++ resolved
@@ -69,15 +69,10 @@
 
   get title() {
     if (this.sourceId) {
-<<<<<<< HEAD
-      const name = this.sourcesService.getSource(this.sourceId).name;
-      return $t('scenes.projectorPrefix') + name;
-=======
       const source = this.sourcesService.getSource(this.sourceId);
       if (source) {
-        return $t('Projector:') + source.name;
+        return $t('scenes.projectorPrefix') + source.name;
       }
->>>>>>> d0e8cd6e
     }
     return $t('scenes.outputProjector');
   }
