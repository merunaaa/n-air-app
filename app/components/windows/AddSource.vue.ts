import Vue from 'vue';
import { Component } from 'vue-property-decorator';
import { Inject } from 'util/injector';
import { WindowsService } from 'services/windows';
import { IScenesServiceApi } from 'services/scenes';
import { ISourcesServiceApi, TSourceType, TPropertiesManager, ISourceApi, ISourceAddOptions } from 'services/sources';
import ModalLayout from 'components/ModalLayout.vue';
import Selector from 'components/Selector.vue';
import Display from 'components/shared/Display.vue';
import { $t } from 'services/i18n';
import { PlatformAppsService } from 'services/platform-apps';

@Component({
  components: { ModalLayout, Selector, Display }
})
export default class AddSource extends Vue {
  @Inject() sourcesService: ISourcesServiceApi;
  @Inject() scenesService: IScenesServiceApi;
  @Inject() windowsService: WindowsService;
<<<<<<< HEAD
=======
  @Inject() widgetsService: WidgetsService;
  @Inject() platformAppsService: PlatformAppsService;
>>>>>>> 450f3c38

  name = '';
  error = '';
  sourceType = this.windowsService.getChildWindowQueryParams().sourceType as TSourceType;
  sourceAddOptions = this.windowsService.getChildWindowQueryParams().sourceAddOptions as ISourceAddOptions;

<<<<<<< HEAD
  sources = this.sourcesService.getSources().filter(source => {
    return source.isSameType({
      type: this.sourceType,
      propertiesManager: this.propertiesManager,
=======
  get widgetType() {
    return this.sourceAddOptions.propertiesManagerSettings.widgetType;
  }

  sources = this.sourcesService.getSources().filter(source => {
    return source.isSameType({
      type: this.sourceType,
      propertiesManager: this.sourceAddOptions.propertiesManager,
      widgetType: this.widgetType,
      appId: this.sourceAddOptions.propertiesManagerSettings.appId,
      appSourceId: this.sourceAddOptions.propertiesManagerSettings.appSourceId
>>>>>>> 450f3c38
    }) && source.sourceId !== this.scenesService.activeSceneId;
  });

  existingSources = this.sources.map(source => {
    return { name: source.name, value: source.sourceId };
  });

  selectedSourceId = this.sources[0] ? this.sources[0].sourceId : null;

  mounted() {
<<<<<<< HEAD
    const sourceType =
      this.sourceType &&
      this.sourcesService.getAvailableSourcesTypesList()
        .find(sourceTypeDef => sourceTypeDef.value === this.sourceType);
=======
    if (this.sourceAddOptions.propertiesManager === 'widget') {
      this.name = this.sourcesService.suggestName(
        WidgetDefinitions[this.widgetType].name
      );
    } else if (this.sourceAddOptions.propertiesManager === 'platformApp') {
      const app = this.platformAppsService
        .getApp(this.sourceAddOptions.propertiesManagerSettings.appId);
      const sourceName = app.manifest.sources
        .find(source => source.id === this.sourceAddOptions.propertiesManagerSettings.appSourceId).name;

      this.name = this.sourcesService.suggestName(sourceName);
    } else {
      const sourceType =
        this.sourceType &&
        this.sourcesService.getAvailableSourcesTypesList()
          .find(sourceTypeDef => sourceTypeDef.value === this.sourceType);
>>>>>>> 450f3c38

    this.name = this.sourcesService.suggestName((this.sourceType && sourceType.description));
  }

  addExisting() {
    const scene = this.scenesService.activeScene;
    if (!scene.canAddSource(this.selectedSourceId)) {
      // for now only a scene-source can be a problem
      alert($t('sources.circularReferenceMessage'));
      return;
    }
    this.scenesService.activeScene.addSource(this.selectedSourceId);
    this.close();
  }

  close() {
    this.windowsService.closeChildWindow();
  }


  addNew() {
    if (!this.name) {
      this.error = 'The source name is required';
    } else {
      let source: ISourceApi;

<<<<<<< HEAD
      source = this.sourcesService.createSource(
        this.name,
        this.sourceType,
        {},
        {
          propertiesManager: this.propertiesManager ? this.propertiesManager : void 0
        }
      );

      this.scenesService.activeScene.addSource(source.sourceId);
=======
      if (this.sourceAddOptions.propertiesManager === 'widget') {
        const widget = this.widgetsService.createWidget(this.widgetType, this.name);
        source = widget.getSource();
      } else {
        const settings: Dictionary<any> = {};

        if (this.sourceAddOptions.propertiesManager === 'platformApp') {
          
          const size = this.platformAppsService.getAppSourceSize(
            this.sourceAddOptions.propertiesManagerSettings.appId,
            this.sourceAddOptions.propertiesManagerSettings.appSourceId
          );
          settings.width = size.width;
          settings.height = size.height;
        }

        source = this.sourcesService.createSource(
          this.name,
          this.sourceType,
          settings,
          {
            propertiesManager: this.sourceAddOptions.propertiesManager,
            propertiesManagerSettings: this.sourceAddOptions.propertiesManagerSettings
          }
        );

        this.scenesService.activeScene.addSource(source.sourceId);
      }
>>>>>>> 450f3c38

      if (source.hasProps()) {
        this.sourcesService.showSourceProperties(source.sourceId);
      } else {
        this.close();
      }
    }
  }

  get selectedSource() {
    return this.sourcesService.getSource(this.selectedSourceId);
  }

}<|MERGE_RESOLUTION|>--- conflicted
+++ resolved
@@ -3,12 +3,11 @@
 import { Inject } from 'util/injector';
 import { WindowsService } from 'services/windows';
 import { IScenesServiceApi } from 'services/scenes';
-import { ISourcesServiceApi, TSourceType, TPropertiesManager, ISourceApi, ISourceAddOptions } from 'services/sources';
+import { ISourcesServiceApi, TSourceType, ISourceApi, ISourceAddOptions } from 'services/sources';
 import ModalLayout from 'components/ModalLayout.vue';
 import Selector from 'components/Selector.vue';
 import Display from 'components/shared/Display.vue';
 import { $t } from 'services/i18n';
-import { PlatformAppsService } from 'services/platform-apps';
 
 @Component({
   components: { ModalLayout, Selector, Display }
@@ -17,35 +16,16 @@
   @Inject() sourcesService: ISourcesServiceApi;
   @Inject() scenesService: IScenesServiceApi;
   @Inject() windowsService: WindowsService;
-<<<<<<< HEAD
-=======
-  @Inject() widgetsService: WidgetsService;
-  @Inject() platformAppsService: PlatformAppsService;
->>>>>>> 450f3c38
 
   name = '';
   error = '';
   sourceType = this.windowsService.getChildWindowQueryParams().sourceType as TSourceType;
   sourceAddOptions = this.windowsService.getChildWindowQueryParams().sourceAddOptions as ISourceAddOptions;
 
-<<<<<<< HEAD
-  sources = this.sourcesService.getSources().filter(source => {
-    return source.isSameType({
-      type: this.sourceType,
-      propertiesManager: this.propertiesManager,
-=======
-  get widgetType() {
-    return this.sourceAddOptions.propertiesManagerSettings.widgetType;
-  }
-
   sources = this.sourcesService.getSources().filter(source => {
     return source.isSameType({
       type: this.sourceType,
       propertiesManager: this.sourceAddOptions.propertiesManager,
-      widgetType: this.widgetType,
-      appId: this.sourceAddOptions.propertiesManagerSettings.appId,
-      appSourceId: this.sourceAddOptions.propertiesManagerSettings.appSourceId
->>>>>>> 450f3c38
     }) && source.sourceId !== this.scenesService.activeSceneId;
   });
 
@@ -56,29 +36,10 @@
   selectedSourceId = this.sources[0] ? this.sources[0].sourceId : null;
 
   mounted() {
-<<<<<<< HEAD
     const sourceType =
       this.sourceType &&
       this.sourcesService.getAvailableSourcesTypesList()
         .find(sourceTypeDef => sourceTypeDef.value === this.sourceType);
-=======
-    if (this.sourceAddOptions.propertiesManager === 'widget') {
-      this.name = this.sourcesService.suggestName(
-        WidgetDefinitions[this.widgetType].name
-      );
-    } else if (this.sourceAddOptions.propertiesManager === 'platformApp') {
-      const app = this.platformAppsService
-        .getApp(this.sourceAddOptions.propertiesManagerSettings.appId);
-      const sourceName = app.manifest.sources
-        .find(source => source.id === this.sourceAddOptions.propertiesManagerSettings.appSourceId).name;
-
-      this.name = this.sourcesService.suggestName(sourceName);
-    } else {
-      const sourceType =
-        this.sourceType &&
-        this.sourcesService.getAvailableSourcesTypesList()
-          .find(sourceTypeDef => sourceTypeDef.value === this.sourceType);
->>>>>>> 450f3c38
 
     this.name = this.sourcesService.suggestName((this.sourceType && sourceType.description));
   }
@@ -105,47 +66,17 @@
     } else {
       let source: ISourceApi;
 
-<<<<<<< HEAD
       source = this.sourcesService.createSource(
         this.name,
         this.sourceType,
-        {},
+        {}, // IPCがundefinedをnullに変換するのでデフォルト値は使わない
         {
-          propertiesManager: this.propertiesManager ? this.propertiesManager : void 0
+          propertiesManager: this.sourceAddOptions.propertiesManager,
+          propertiesManagerSettings: this.sourceAddOptions.propertiesManagerSettings
         }
       );
 
       this.scenesService.activeScene.addSource(source.sourceId);
-=======
-      if (this.sourceAddOptions.propertiesManager === 'widget') {
-        const widget = this.widgetsService.createWidget(this.widgetType, this.name);
-        source = widget.getSource();
-      } else {
-        const settings: Dictionary<any> = {};
-
-        if (this.sourceAddOptions.propertiesManager === 'platformApp') {
-          
-          const size = this.platformAppsService.getAppSourceSize(
-            this.sourceAddOptions.propertiesManagerSettings.appId,
-            this.sourceAddOptions.propertiesManagerSettings.appSourceId
-          );
-          settings.width = size.width;
-          settings.height = size.height;
-        }
-
-        source = this.sourcesService.createSource(
-          this.name,
-          this.sourceType,
-          settings,
-          {
-            propertiesManager: this.sourceAddOptions.propertiesManager,
-            propertiesManagerSettings: this.sourceAddOptions.propertiesManagerSettings
-          }
-        );
-
-        this.scenesService.activeScene.addSource(source.sourceId);
-      }
->>>>>>> 450f3c38
 
       if (source.hasProps()) {
         this.sourcesService.showSourceProperties(source.sourceId);
