--- conflicted
+++ resolved
@@ -2,12 +2,7 @@
 <modal-layout
   bare-content
   :show-controls="false"
-<<<<<<< HEAD
-  :title="$t('sources.addSourceTitle')">
-=======
-  :content-styles="{ padding: 0 }"
 >
->>>>>>> db27117b
 
   <div slot="content"
     class="add-source"
