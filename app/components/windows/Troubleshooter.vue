--- conflicted
+++ resolved
@@ -1,13 +1,5 @@
 <template>
-<<<<<<< HEAD
-<modal-layout
-    :title="$t('troubleshooter.pageTitle')"
-    :showControls="false"
-    :customControls="true"
->
-=======
 <modal-layout :showControls="false" :customControls="true">
->>>>>>> db27117b
   <div slot="controls">
     <button
         class="button button--action"
