--- conflicted
+++ resolved
@@ -51,21 +51,10 @@
   </div>
 
   <div class="section">
-<<<<<<< HEAD
-    <BoolInput
+    <ObsBoolInput
       :value="pollingPerformanceStatisticsModel"
       @input="setPollingPerformanceStatistics" />
     <p>{{ $t('settings.pollingPerformanceStatisticsDescription') }}</p>
-=======
-    <ObsBoolInput :value="streamInfoUpdateModel" @input="setStreamInfoUpdate" />
-    <button class="button button--action" @click="restartStreamlabelsSession">
-      {{ $t('Restart Streamlabels Session') }}
-    </button>
-    <br/>
-    <button class="button button--action" @click="runAutoOptimizer" v-if="isTwitch && !isRecordingOrStreaming">
-      {{ $t('Run Auto Optimizer') }}
-    </button>
->>>>>>> d89af4d2
   </div>
 </div>
 </template>
