--- conflicted
+++ resolved
@@ -12,11 +12,7 @@
         <div class="registrations">登録数 {{ count }}/500</div>
       </div>
       <form class="add-form" @submit.prevent="onAdd">
-<<<<<<< HEAD
-        <input type="text" v-model="newFilterValue" :placeholder="`${FILTER_VALUE[currentType]}：NGに登録する${FILTER_VALUE[currentType]}を入力`" :disabled="adding" :readonly="adding" />
-=======
-        <input type="text" ref="input" v-model="newFilterValue" placeholder="NGコメントを入力" :disabled="adding" :readonly="adding" />
->>>>>>> 9f2b7295
+        <input type="text" ref="input" v-model="newFilterValue" :placeholder="`NGに登録する${FILTER_VALUE[currentType]}を入力`" :disabled="adding" :readonly="adding" />
         <button type="submit" :disabled="adding" class="button button--dark">追加</button>
       </form>
       <div class="list">
