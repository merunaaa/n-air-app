import Vue from 'vue';
import { Component, Prop } from 'vue-property-decorator';
import { Inject } from 'util/injector';
import { CustomizationService } from 'services/customization';
import { NavigationService } from 'services/navigation';
import { UserService } from 'services/user';
import electron from 'electron';
import Login from 'components/Login.vue';
import StreamingStatus from 'components/StreamingStatus.vue';
import { SettingsService } from 'services/settings';
import Utils from 'services/utils';
import { TransitionsService } from 'services/transitions';
<<<<<<< HEAD
import { InformationsService } from 'services/informations';
=======
import { IncrementalRolloutService, EAvailableFeatures } from 'services/incremental-rollout';
>>>>>>> 1ce3c637

@Component({
  components: {
    Login,
    StreamingStatus
  }
})
export default class TopNav extends Vue {
  @Inject() settingsService: SettingsService;
  @Inject() customizationService: CustomizationService;
  @Inject() navigationService: NavigationService;
  @Inject() userService: UserService;
  @Inject() transitionsService: TransitionsService;
<<<<<<< HEAD
  @Inject() informationsService: InformationsService;

  slideOpen = false;

  @Prop() locked: boolean;
=======
  @Inject() windowsService: WindowsService;
  @Inject() incrementalRolloutService: IncrementalRolloutService;

  slideOpen = false;

  studioModeTooltip = 'Studio Mode';

  get availableFeatures() {
    return EAvailableFeatures;
  }

  @Prop()
  locked: boolean;
>>>>>>> 1ce3c637

  navigateStudio() {
    this.navigationService.navigate('Studio');
  }

  navigateOnboarding() {
    this.navigationService.navigate('Onboarding');
  }

<<<<<<< HEAD
=======
  navigateDesignSystem() {
    this.navigationService.navigate('DesignSystem');
  }

  featureIsEnabled(feature: EAvailableFeatures) {
    return this.incrementalRolloutService.featureIsEnabled(feature);
  }

>>>>>>> 1ce3c637
  studioMode() {
    if (this.transitionsService.state.studioMode) {
      this.transitionsService.disableStudioMode();
    } else {
      this.transitionsService.enableStudioMode();
    }
  }

  get studioModeEnabled() {
    return this.transitionsService.state.studioMode;
  }

  openSettingsWindow() {
    this.settingsService.showSettings();
  }

  openFeedback() {
    electron.remote.shell.openExternal('https://secure.nicovideo.jp/form/entry/n_air_feedback');
  }

  openHelp() {
    electron.remote.shell.openExternal('https://qa.nicovideo.jp/faq/show/11856');
  }

  get isDevMode() {
    return Utils.isDevMode();
  }

  openInformations() {
    this.informationsService.showInformations();
  }

  openDevTools() {
    electron.ipcRenderer.send('openDevTools');
  }

  get page() {
    return this.navigationService.state.currentPage;
  }

  get isUserLoggedIn() {
    return this.userService.isLoggedIn();
  }

  get hasUnseenInformation() {
    return this.informationsService.hasUnseenItem;
  }
}<|MERGE_RESOLUTION|>--- conflicted
+++ resolved
@@ -10,11 +10,8 @@
 import { SettingsService } from 'services/settings';
 import Utils from 'services/utils';
 import { TransitionsService } from 'services/transitions';
-<<<<<<< HEAD
 import { InformationsService } from 'services/informations';
-=======
 import { IncrementalRolloutService, EAvailableFeatures } from 'services/incremental-rollout';
->>>>>>> 1ce3c637
 
 @Component({
   components: {
@@ -28,14 +25,7 @@
   @Inject() navigationService: NavigationService;
   @Inject() userService: UserService;
   @Inject() transitionsService: TransitionsService;
-<<<<<<< HEAD
   @Inject() informationsService: InformationsService;
-
-  slideOpen = false;
-
-  @Prop() locked: boolean;
-=======
-  @Inject() windowsService: WindowsService;
   @Inject() incrementalRolloutService: IncrementalRolloutService;
 
   slideOpen = false;
@@ -46,9 +36,7 @@
     return EAvailableFeatures;
   }
 
-  @Prop()
-  locked: boolean;
->>>>>>> 1ce3c637
+  @Prop() locked: boolean;
 
   navigateStudio() {
     this.navigationService.navigate('Studio');
@@ -58,17 +46,10 @@
     this.navigationService.navigate('Onboarding');
   }
 
-<<<<<<< HEAD
-=======
-  navigateDesignSystem() {
-    this.navigationService.navigate('DesignSystem');
-  }
-
   featureIsEnabled(feature: EAvailableFeatures) {
     return this.incrementalRolloutService.featureIsEnabled(feature);
   }
 
->>>>>>> 1ce3c637
   studioMode() {
     if (this.transitionsService.state.studioMode) {
       this.transitionsService.disableStudioMode();
