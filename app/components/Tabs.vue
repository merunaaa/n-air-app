--- conflicted
+++ resolved
@@ -32,21 +32,10 @@
   width: 100%;
   padding: 0 15px;
   height: 54px;
-<<<<<<< HEAD
   border-bottom: 1px solid @border;
-=======
-  border-bottom: 1px solid @day-border;
 }
 
 .tab-content {
   padding-top: 60px;
 }
-
-.night-theme {
-  .tabs {
-    background-color: @night-primary;
-    border-color: @night-border;
-  }
->>>>>>> e746ccca
-}
 </style>