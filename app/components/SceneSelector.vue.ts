--- conflicted
+++ resolved
@@ -32,14 +32,9 @@
   showContextMenu() {
     const menu = new Menu();
     menu.append({
-<<<<<<< HEAD
       id: 'Duplicate',
       label: $t('common.duplicate'),
-      click: () => this.scenesService.showDuplicateScene(this.scenesService.activeScene.name)
-=======
-      label: $t('Duplicate'),
       click: () => this.scenesService.showDuplicateScene(this.scenesService.activeScene.id)
->>>>>>> 7844d1a3
     });
     menu.append({
       id: 'Rename',
