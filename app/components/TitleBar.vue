<template>
<div class="titlebar" :class="{isUnstable}">
  <div class="titlebar-title">
    {{ title }}
  </div>
  <div class="titlebar-actions">
    <i v-if="isMinimizable" class="link icon-minimize titlebar-action" @click="minimize" />
    <i class="link icon-maximize titlebar-action" @click="maximize" />
    <i class="link icon-close titlebar-action" @click="close" />
  </div>
</div>
</template>

<script lang="ts" src="./TitleBar.vue.ts"></script>

<style lang="less" scoped>
@import "../styles/index";

.titlebar {
  display: flex;
  flex-direction: row;
  align-items: end;
  padding-top: 6px;
  box-shadow: 0 1px 0 rgba(0,0,0,0.1);
  vertical-align: top;
  z-index: 1;
<<<<<<< HEAD
  background-color: @bg-primary;
=======

  // 実験版用
  &.isUnstable {
    background-color: #e2c84d;

    .titlebar-title {
      color: @black;
      font-weight: bold;
    }

    .link {
      color: @black;
    }
  }
>>>>>>> 28db7c18
}

.titlebar-icon {
  padding-left: 8px;
  height: 20px;
}

.titlebar-title {
  flex-grow: 1;
  padding-left: 8px;
  -webkit-app-region: drag;
  color: @text-secondary;
}

.live-status {
  display: inline-block;
  height: 12px;
  animation: live-shadow 3s infinite;
  rect {
    animation: live-color 3s infinite;

  }
}
@keyframes live-color {
 0% { fill: @red;}
 50% { fill: #a50000;}
 100% { fill: @red;}
}
@keyframes live-shadow {
 0% { box-shadow: 0 0 3px 3px rgba(255,0,0,.4);}
 50% { box-shadow: 0 0 0 0 rgba(255,0,0,0);}
 100% { box-shadow: 0 0 3px 3px rgba(255,0,0,.4);}
}

.titlebar-actions {
  -webkit-app-region: no-drag;
  height: 20px;
}

.titlebar-action {
  cursor: pointer;
  font-size: 14px;
  margin-right: 8px;
  display: inline-block;
}

</style><|MERGE_RESOLUTION|>--- conflicted
+++ resolved
@@ -24,9 +24,7 @@
   box-shadow: 0 1px 0 rgba(0,0,0,0.1);
   vertical-align: top;
   z-index: 1;
-<<<<<<< HEAD
   background-color: @bg-primary;
-=======
 
   // 実験版用
   &.isUnstable {
@@ -41,7 +39,6 @@
       color: @black;
     }
   }
->>>>>>> 28db7c18
 }
 
 .titlebar-icon {
