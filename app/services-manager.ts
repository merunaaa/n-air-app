import electron from 'electron';
import uuid from 'uuid/v4';
import { Service } from './services/service';
import { ObsImporterService } from './services/obs-importer';
import { ScenesService, SceneItem, SceneItemFolder, Scene, SceneItemNode } from './services/scenes';
import { ClipboardService } from './services/clipboard';
import { AudioService, AudioSource } from './services/audio';
import { CustomizationService } from './services/customization';
import { HostsService } from './services/hosts';
import { Hotkey, HotkeysService } from './services/hotkeys';
import { KeyListenerService } from './services/key-listener';
import { NavigationService } from './services/navigation';
import { NotificationsService } from './services/notifications';
import { ObsApiService } from './services/obs-api';
import { OnboardingService } from './services/onboarding';
import { PerformanceService } from './services/performance';
import { PerformanceMonitorService } from './services/performance-monitor';
import { PersistentStatefulService } from './services/persistent-stateful-service';
import { SettingsService } from './services/settings';
import { SourcesService, Source } from './services/sources';
import { UserService } from './services/user';
import { VideoService } from './services/video';
import { WindowsService } from './services/windows';
import { StatefulService } from './services/stateful-service';
import { TransitionsService } from 'services/transitions';
import { FontLibraryService } from './services/font-library';
import { SourceFiltersService } from './services/source-filters';
import { AppService } from './services/app';
import { ShortcutsService } from './services/shortcuts';
import { TcpServerService } from './services/tcp-server';
import { IpcServerService } from './services/ipc-server';
import { UsageStatisticsService } from './services/usage-statistics';
import { StreamingService } from './services/streaming';
import Utils from './services/utils';
import { commitMutation } from './store';
import traverse from 'traverse';
import { ObserveList } from './util/service-observer';
import { Subject } from 'rxjs/Subject';
import { Subscription } from 'rxjs/Subscription';
import { Observable } from 'rxjs/Observable';
import { VideoEncodingOptimizationService } from 'services/video-encoding-optimizations';
import { DismissablesService } from 'services/dismissables';
import { SceneCollectionsService } from 'services/scene-collections';
import { TroubleshooterService } from 'services/troubleshooter';
import { SelectionService, Selection } from 'services/selection';
import { SceneCollectionsStateService } from 'services/scene-collections/state';
<<<<<<< HEAD
=======
import { ChatbotApiService, ChatbotCommonService } from 'services/chatbot';
import { IncrementalRolloutService } from 'services/incremental-rollout';
>>>>>>> 1ce3c637
import {
  IJsonRpcResponse,
  IJsonRpcEvent,
  IJsonRpcRequest,
  E_JSON_RPC_ERROR,
  IMutation,
  JsonrpcService
} from 'services/jsonrpc';
import { FileManagerService } from 'services/file-manager';
import { CrashReporterService } from 'services/crash-reporter';
import { PatchNotesService } from 'services/patch-notes';
import { ProtocolLinksService } from 'services/protocol-links';
import { ProjectorService } from 'services/projector';
import { ProfanityFilterService } from 'util/profanity';
import { I18nService } from 'services/i18n';
import { OutageNotificationsService } from 'services/outage-notifications';
import { QuestionaireService } from 'services/questionaire';
import { MonitorCaptureCroppingService } from 'services/sources/monitor-capture-cropping';
import { InformationsService } from 'services/informations';
import { InformationsStateService } from 'services/informations/state';
import { NicoliveProgramService } from 'services/nicolive-program/nicolive-program';
import { NicoliveProgramStateService } from 'services/nicolive-program/state';

const { ipcRenderer } = electron;

export class ServicesManager extends Service {
  serviceEvent = new Subject<IJsonRpcResponse<IJsonRpcEvent>>();

  /**
   * list of used application services
   */
  private services: Dictionary<any> = {
    ScenesService,
    SceneItemNode,
    SceneItem,
    SceneItemFolder,
    Scene,
    ClipboardService,
    AudioService,
    AudioSource,
    CustomizationService,
    HostsService,
    HotkeysService,
    Hotkey,
    KeyListenerService,
    NavigationService,
    NotificationsService,
    ObsApiService,
    OnboardingService,
    PerformanceService,
    PerformanceMonitorService,
    PersistentStatefulService,
    SettingsService,
    SourceFiltersService,
    SourcesService,
    Source,
    StreamingService,
    UserService,
    VideoService,
    WindowsService,
    FontLibraryService,
    ObsImporterService,
    AppService,
    ShortcutsService,
    UsageStatisticsService,
    IpcServerService,
    TcpServerService,
    VideoEncodingOptimizationService,
    CrashReporterService,
    DismissablesService,
    SceneCollectionsService,
    SceneCollectionsStateService,
    TroubleshooterService,
    JsonrpcService,
    SelectionService,
    Selection,
    FileManagerService,
    PatchNotesService,
    ProtocolLinksService,
    ProjectorService,
    TransitionsService,
    ProfanityFilterService,
    I18nService,
    OutageNotificationsService,
<<<<<<< HEAD
    QuestionaireService,
    MonitorCaptureCroppingService,
    InformationsService,
    InformationsStateService,
    NicoliveProgramService,
    NicoliveProgramStateService,
=======
    BitGoalService,
    DonationGoalService,
    FollowerGoalService,
    ChatBoxService,
    ViewerCountService,
    ChatbotApiService,
    ChatbotCommonService,
    StreamBossService,
    DonationTickerService,
    CreditsService,
    EventListService,
    TipJarService,
    SponsorBannerService,
    SubGoalService,
    MediaGalleryService,
    IncrementalRolloutService,
    AnnouncementsService,
    MediaShareService,
    ChatbotWidgetService
>>>>>>> 1ce3c637
  };

  private instances: Dictionary<Service> = {};
  private mutationsBufferingEnabled = false;
  private bufferedMutations: IMutation[] = [];

  /**
   * contains additional information about errors
   * while JSONRPC request handling
   */
  private requestErrors: string[] = [];

  /**
   * if result of calling a service method in the main window is promise -
   * we create a linked promise in the child window and keep it callbacks here until
   * the promise in the main window will be resolved or rejected
   */
  private windowPromises: Dictionary<Function[]> = {};
  /**
   * almost the same as windowPromises but for keeping subscriptions
   */
  private windowSubscriptions: Dictionary<Subject<any>> = {};

  /**
   * keep created subscriptions in main window to not allow to subscribe to the channel twice
   */
  subscriptions: Dictionary<Subscription> = {};

  init() {

    // this helps to debug services from the console
    if (Utils.isDevMode()) {
      window['sm'] = this;
    }

    if (!Utils.isMainWindow()) {
      Service.setupProxy(service => this.applyIpcProxy(service));
      Service.setupInitFunction(service => {
        return true;
      });
      return;
    }

    Service.serviceAfterInit.subscribe(service => this.initObservers(service));

  }

  private initObservers(observableService: Service): Service[] {
    const observeList: ObserveList = ObserveList.instance;
    const items = observeList.observations.filter(item => {
      return item.observableServiceName === observableService.serviceName;
    });
    return items.map(
      item => this.getService(item.observerServiceName).instance
    );
  }

  getService(serviceName: string) {
    return this.services[serviceName];
  }

  getStatefulServicesAndMutators(): Dictionary<typeof StatefulService> {
    const statefulServices = {};
    Object.keys(this.services).forEach(serviceName => {
      const ServiceClass = this.services[serviceName];
      const isStatefulService = ServiceClass['initialState'];
      const isMutator = ServiceClass.prototype.mutations;
      if (!isStatefulService && !isMutator) return;
      statefulServices[serviceName] = this.services[serviceName];
    });
    return statefulServices;
  }

  /**
   * start listen messages from main window
   */
  listenMessages() {
    const promises = this.windowPromises;

    ipcRenderer.on(
      'services-message',
      (event: Electron.Event, message: IJsonRpcResponse<IJsonRpcEvent>) => {

        if (message.result._type !== 'EVENT') return;

        // handle promise reject/resolve
        if (message.result.emitter === 'PROMISE') {
          const promisePayload = message.result;
          if (promisePayload) {
            if (!promises[promisePayload.resourceId]) return; // this promise created from another API client
            const [resolve, reject] = promises[promisePayload.resourceId];
            const callback = promisePayload.isRejected ? reject : resolve;
            callback(promisePayload.data);
            delete promises[promisePayload.resourceId];
          }
        } else if (message.result.emitter === 'STREAM') {
          const resourceId = message.result.resourceId;
          if (!this.windowSubscriptions[resourceId]) return;
          this.windowSubscriptions[resourceId].next(message.result.data);
        }
      }
    );
  }

  isMutationBufferingEnabled() {
    return this.mutationsBufferingEnabled;
  }

  addMutationToBuffer(mutation: IMutation) {
    this.bufferedMutations.push(mutation);
  }

  executeServiceRequest(request: IJsonRpcRequest): IJsonRpcResponse<any> {
    let response: IJsonRpcResponse<any>;
    this.requestErrors = [];

    const handleErrors = (e?: any) => {
      if (!e && this.requestErrors.length === 0) return;
      if (e) {

        // re-raise error for Raven
        const isChildWindowRequest = request.params && request.params.fetchMutations;
        if (isChildWindowRequest) setTimeout(() => { throw e; }, 0);

        if (e.message) this.requestErrors.push(e.stack.toString());
      }

      response = this.jsonrpc.createError(request,{
        code: E_JSON_RPC_ERROR.INTERNAL_SERVER_ERROR,
        message: this.requestErrors.join(';')
      });
    };

    try {
      response = this.handleServiceRequest(request);
      handleErrors();
    } catch (e) {
      handleErrors(e);
    } finally {
      return response;
    }
  }

  private get jsonrpc(): typeof JsonrpcService {
    return JsonrpcService;
  }

  private handleServiceRequest(
    request: IJsonRpcRequest
  ): IJsonRpcResponse<any> {
    let response: IJsonRpcResponse<any>;
    const methodName = request.method;
    const {
      resource: resourceId,
      args,
      fetchMutations,
      compactMode
    } = request.params;

    if (fetchMutations) this.startBufferingMutations();

    const resource = this.getResource(resourceId);
    if (!resource) {
      response = this.jsonrpc.createError(request, {
        code: E_JSON_RPC_ERROR.INVALID_PARAMS,
        message: 'resource not found'
      });
    } else if (!resource[methodName]) {
      response = this.jsonrpc.createError(request, {
        code: E_JSON_RPC_ERROR.METHOD_NOT_FOUND,
        message: methodName
      });
    }

    if (response) {
      if (this.isMutationBufferingEnabled()) this.stopBufferingMutations();
      return response;
    }

    let responsePayload: any;

    if (resource[methodName] instanceof Observable) {
      const subscriptionId = `${resourceId}.${methodName}`;
      responsePayload = {
        _type: 'SUBSCRIPTION',
        resourceId: subscriptionId,
        emitter: 'STREAM'
      };
      if (!this.subscriptions[subscriptionId]) {
        this.subscriptions[subscriptionId] = resource[methodName].subscribe(
          (data: any) => {
            this.serviceEvent.next(
              this.jsonrpc.createEvent({
                emitter: 'STREAM',
                resourceId: subscriptionId,
                data
              })
            );
          }
        );
      }
    } else if (typeof resource[methodName] === 'function') {
      responsePayload = resource[methodName].apply(resource, args);
    } else {
      responsePayload = resource[methodName];
    }

    const isPromise = !!(responsePayload && responsePayload.then);

    if (isPromise) {
      const promiseId = uuid();
      const promise = responsePayload as PromiseLike<any>;

      promise.then(
        data => this.sendPromiseMessage({ isRejected: false, promiseId, data }),
        data => this.sendPromiseMessage({ isRejected: true, promiseId, data })
      );

      response = this.jsonrpc.createResponse(request, {
        _type: 'SUBSCRIPTION',
        resourceId: promiseId,
        emitter: 'PROMISE'
      });
    } else if (responsePayload && responsePayload.isHelper === true) {
      const helper = responsePayload;

      response = this.jsonrpc.createResponse(request, {
        _type: 'HELPER',
        resourceId: helper._resourceId,
        ...!compactMode ? this.getHelperModel(helper) : {}
      });
    } else if (responsePayload && responsePayload instanceof Service) {
      response = this.jsonrpc.createResponse(request, {
        _type: 'SERVICE',
        resourceId: responsePayload.serviceName,
        ...!compactMode ? this.getHelperModel(responsePayload) : {}
      });
    } else {
      // payload can contain helpers-objects
      // we have to wrap them in IpcProxy too
      traverse(responsePayload).forEach((item: any) => {
        if (item && item.isHelper === true) {
          const helper = this.getHelper(item.helperName, item.constructorArgs);
          return {
            _type: 'HELPER',
            resourceId: helper._resourceId,
            ...!compactMode ? this.getHelperModel(helper) : {}
          };
        }
      });

      response = this.jsonrpc.createResponse(request, responsePayload);
    }

    if (fetchMutations) response.mutations = this.stopBufferingMutations();

    return response;
  }

  /**
   * returns Service instance or ServiceHelper instance
   * @example
   * sourcesService = getResource('SourcesService')
   *
   * @example
   * source = getResource('Source[12]')
   */
  getResource(resourceId: string) {
    if (resourceId === 'ServicesManager') {
      return this;
    }

    if (this.services[resourceId]) {
      return this.getInstance(resourceId) || this.initService(resourceId);
    }

    const helperName = resourceId.split('[')[0];
    const constructorArgsStr = resourceId.substr(helperName.length);
    const constructorArgs = constructorArgsStr
      ? JSON.parse(constructorArgsStr)
      : void 0;
    return this.getHelper(helperName, constructorArgs);
  }

  /**
   * the information about resource scheme helps to improve performance for API clients
   * this is undocumented feature is mainly for our API client that we're using in tests
   */
  getResourceScheme(resourceId: string): Dictionary<string> {
    const resource = this.getResource(resourceId);
    if (!resource) {
      this.requestErrors.push(`Resource not found: ${resourceId}`);
      return null;
    }
    const resourceScheme = {};

    // collect resource keys from the whole prototype chain
    const keys: string[] = [];
    let proto = resource;
    do {
      keys.push(...Object.keys(proto));
      proto = Object.getPrototypeOf(proto);
    } while (proto.constructor.name !== 'Object');

    keys.forEach(key => {
      resourceScheme[key] = typeof resource[key];
    });


    return resourceScheme;
  }

  private getHelperModel(helper: Object): Object {
    if (helper['getModel'] && typeof helper['getModel'] === 'function') {
      return helper['getModel']();
    }
    return {};
  }

  /**
   * start buffering mutations to send them
   * as result of a service's method call
   */
  private startBufferingMutations() {
    this.mutationsBufferingEnabled = true;
  }

  /**
   * stop buffering and clear buffer
   */
  private stopBufferingMutations(): IMutation[] {
    this.mutationsBufferingEnabled = false;
    const mutations = this.bufferedMutations;
    this.bufferedMutations = [];
    return mutations;
  }

  /**
   * uses for child window services
   * all services methods calls will be sent to the main window
   */
  private applyIpcProxy(service: Service): Service {
    const availableServices = Object.keys(this.services);
    if (!availableServices.includes(service.constructor.name)) return service;


    return new Proxy(service, {
      get: (target, property, receiver) => {
        if (!target[property]) return target[property];

        if (target[property].isHelper) {
          return this.applyIpcProxy(target[property]);
        }

        if (Reflect.getMetadata('executeInCurrentWindow', target, property as string)) {
          return target[property];
        }

        if (typeof target[property] !== 'function' && !(target[property] instanceof Observable)) {
          return target[property];
        }

        const serviceName = target.constructor.name;
        const methodName = property;
        const isHelper = target['isHelper'];

        const handler = (...args: any[]) => {

          const response: IJsonRpcResponse<any> = electron.ipcRenderer.sendSync(
            'services-request',
            this.jsonrpc.createRequestWithOptions(
              isHelper ? target['_resourceId'] : serviceName,
              methodName as string,
              { compactMode: true, fetchMutations: true },
              ...args
            )
          );

          if (response.error) {
            throw 'IPC request failed: check the errors in the main window';
          }

          const result = response.result;
          response.mutations.forEach(mutation => commitMutation(mutation));

          if (result && result._type === 'SUBSCRIPTION') {
            if (result.emitter === 'PROMISE') {
              return new Promise((resolve, reject) => {
                const promiseId = result.resourceId;
                this.windowPromises[promiseId] = [resolve, reject];
              });
            }

            if (result.emitter === 'STREAM') {
              const subject = new Subject<any>();
              this.windowSubscriptions[result.resourceId] = subject;
              return subject;
            }
          }

          if (result && (result._type === 'HELPER' || result._type === 'SERVICE')) {
            const helper = this.getResource(result.resourceId);
            return this.applyIpcProxy(helper);
          }

          // payload can contain helpers-objects
          // we have to wrap them in IpcProxy too
          traverse(result).forEach((item: any) => {
            if (item && item._type === 'HELPER') {
              const helper = this.getResource(item.resourceId);
              return this.applyIpcProxy(helper);
            }
          });
          return result;
        };

        if (typeof target[property] === 'function') return handler;
        if (target[property] instanceof Observable) return handler();
      }
    });
  }

  private getHelper(name: string, constructorArgs: any[]) {
    const Helper = this.services[name];
    if (!Helper) return null;
    return new (Helper as any)(...constructorArgs);
  }

  private initService(serviceName: string): Service {
    const ServiceClass = this.services[serviceName];
    if (!ServiceClass) throw `unknown service: ${serviceName}`;
    if (this.instances[serviceName]) return;
    this.instances[serviceName] = ServiceClass.instance;
    return ServiceClass.instance;
  }

  private getInstance(serviceName: string): Service {
    return this.instances[serviceName];
  }

  private sendPromiseMessage(info: {
    isRejected: boolean;
    promiseId: string;
    data: any;
  }) {
    this.serviceEvent.next(
      this.jsonrpc.createEvent({
        emitter: 'PROMISE',
        data: info.data,
        resourceId: info.promiseId,
        isRejected: info.isRejected
      })
    );
  }
}<|MERGE_RESOLUTION|>--- conflicted
+++ resolved
@@ -44,11 +44,7 @@
 import { TroubleshooterService } from 'services/troubleshooter';
 import { SelectionService, Selection } from 'services/selection';
 import { SceneCollectionsStateService } from 'services/scene-collections/state';
-<<<<<<< HEAD
-=======
-import { ChatbotApiService, ChatbotCommonService } from 'services/chatbot';
 import { IncrementalRolloutService } from 'services/incremental-rollout';
->>>>>>> 1ce3c637
 import {
   IJsonRpcResponse,
   IJsonRpcEvent,
@@ -133,34 +129,13 @@
     ProfanityFilterService,
     I18nService,
     OutageNotificationsService,
-<<<<<<< HEAD
     QuestionaireService,
     MonitorCaptureCroppingService,
     InformationsService,
     InformationsStateService,
     NicoliveProgramService,
     NicoliveProgramStateService,
-=======
-    BitGoalService,
-    DonationGoalService,
-    FollowerGoalService,
-    ChatBoxService,
-    ViewerCountService,
-    ChatbotApiService,
-    ChatbotCommonService,
-    StreamBossService,
-    DonationTickerService,
-    CreditsService,
-    EventListService,
-    TipJarService,
-    SponsorBannerService,
-    SubGoalService,
-    MediaGalleryService,
     IncrementalRolloutService,
-    AnnouncementsService,
-    MediaShareService,
-    ChatbotWidgetService
->>>>>>> 1ce3c637
   };
 
   private instances: Dictionary<Service> = {};
