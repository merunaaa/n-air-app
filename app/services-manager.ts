--- conflicted
+++ resolved
@@ -134,11 +134,8 @@
     InformationsStateService,
     NicoliveProgramService,
     NicoliveProgramStateService,
-<<<<<<< HEAD
     NicoliveProgramSelectorService,
-=======
     IncrementalRolloutService,
->>>>>>> 0dceb49c
     NicoliveCommentViewerService,
     NicoliveCommentFilterService,
     NicoliveCommentLocalFilterService,
