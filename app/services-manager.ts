import electron from 'electron';
import { Service } from './services/service';
import { ObsImporterService } from './services/obs-importer';
import { ScenesService, SceneItem, SceneItemFolder, Scene, SceneItemNode } from './services/scenes';
import { ClipboardService } from './services/clipboard';
import { AudioService, AudioSource } from './services/audio';
import { CustomizationService } from './services/customization';
import { HostsService } from './services/hosts';
import { Hotkey, HotkeysService } from './services/hotkeys';
import { KeyListenerService } from './services/key-listener';
import { NavigationService } from './services/navigation';
import { NotificationsService } from './services/notifications';
import { ObsApiService } from './services/obs-api';
import { OnboardingService } from './services/onboarding';
import { PerformanceService } from './services/performance';
import { PerformanceMonitorService } from './services/performance-monitor';
import { PersistentStatefulService } from './services/persistent-stateful-service';
import { SettingsService } from './services/settings';
import { SourcesService, Source } from './services/sources';
import { UserService } from './services/user';
import { VideoService } from './services/video';
import { WindowsService } from './services/windows';
import { StatefulService } from './services/stateful-service';
import { TransitionsService } from 'services/transitions';
import { FontLibraryService } from './services/font-library';
import { SourceFiltersService } from './services/source-filters';
import { AppService } from './services/app';
import { ShortcutsService } from './services/shortcuts';
import { TcpServerService } from './services/tcp-server';
import { IpcServerService } from './services/ipc-server';
import { UsageStatisticsService } from './services/usage-statistics';
import { StreamingService } from './services/streaming';
import Utils from './services/utils';
import { commitMutation } from './store';
import traverse from 'traverse';
import { ObserveList } from './util/service-observer';
import { Subject } from 'rxjs/Subject';
import { Subscription } from 'rxjs/Subscription';
import { Observable } from 'rxjs/Observable';
import { VideoEncodingOptimizationService } from 'services/video-encoding-optimizations';
import { DismissablesService } from 'services/dismissables';
import { SceneCollectionsService } from 'services/scene-collections';
import { TroubleshooterService } from 'services/troubleshooter';
import { SelectionService, Selection } from 'services/selection';
import { SceneCollectionsStateService } from 'services/scene-collections/state';
import {
  IJsonRpcResponse,
  IJsonRpcEvent,
  IJsonRpcRequest,
  E_JSON_RPC_ERROR,
  IMutation,
  JsonrpcService
} from 'services/jsonrpc';
import { FileManagerService } from 'services/file-manager';
import { PatchNotesService } from 'services/patch-notes';
import { ProtocolLinksService } from 'services/protocol-links';
import { ProjectorService } from 'services/projector';
<<<<<<< HEAD
=======
import { FacemasksService } from 'services/facemasks';
>>>>>>> 113faf4d
import { ProfanityFilterService } from 'util/profanity';
import { I18nService } from 'services/i18n';
import { OutageNotificationsService } from 'services/outage-notifications';
<<<<<<< HEAD
import { QuestionaireService } from 'services/questionaire';
import { MonitorCaptureCroppingService } from 'services/sources/monitor-capture-cropping';
import { InformationsService } from 'services/informations';
import { InformationsStateService } from 'services/informations/state';
import { NicoliveProgramService } from 'services/nicolive-program/nicolive-program';
import { NicoliveProgramStateService } from 'services/nicolive-program/state';
=======
import { MediaGalleryService } from './services/media-gallery';

import { BitGoalService } from 'services/widget-settings/bit-goal';
import { ChatBoxService } from 'services/widget-settings/chat-box';
import { DonationGoalService } from 'services/widget-settings/donation-goal';
import { FollowerGoalService } from 'services/widget-settings/follower-goal';
import { ViewerCountService } from 'services/widget-settings/viewer-count';
>>>>>>> 113faf4d

const { ipcRenderer } = electron;

export class ServicesManager extends Service {
  serviceEvent = new Subject<IJsonRpcResponse<IJsonRpcEvent>>();

  /**
   * list of used application services
   */
  private services: Dictionary<any> = {
    ScenesService,
    SceneItemNode,
    SceneItem,
    SceneItemFolder,
    Scene,
    ClipboardService,
    AudioService,
    AudioSource,
    CustomizationService,
    HostsService,
    HotkeysService,
    Hotkey,
    KeyListenerService,
    NavigationService,
    NotificationsService,
    ObsApiService,
    OnboardingService,
    PerformanceService,
    PerformanceMonitorService,
    PersistentStatefulService,
    SettingsService,
    SourceFiltersService,
    SourcesService,
    Source,
    StreamingService,
    UserService,
    VideoService,
    WindowsService,
    FontLibraryService,
    ObsImporterService,
    AppService,
    ShortcutsService,
    UsageStatisticsService,
    IpcServerService,
    TcpServerService,
    VideoEncodingOptimizationService,
    DismissablesService,
    SceneCollectionsService,
    SceneCollectionsStateService,
    TroubleshooterService,
    JsonrpcService,
    SelectionService,
    Selection,
    FileManagerService,
    PatchNotesService,
    ProtocolLinksService,
    ProjectorService,
    TransitionsService,
<<<<<<< HEAD
    ProfanityFilterService,
    I18nService,
    OutageNotificationsService,
    QuestionaireService,
    MonitorCaptureCroppingService,
    InformationsService,
    InformationsStateService,
    NicoliveProgramService,
    NicoliveProgramStateService,
=======
    MediaBackupService,
    WebsocketService,
    FacemasksService,
    ProfanityFilterService,
    I18nService,
    OutageNotificationsService,
    BitGoalService,
    DonationGoalService,
    FollowerGoalService,
    ChatBoxService,
    ViewerCountService,
    MediaGalleryService
>>>>>>> 113faf4d
  };

  private instances: Dictionary<Service> = {};
  private mutationsBufferingEnabled = false;
  private bufferedMutations: IMutation[] = [];

  /**
   * contains additional information about errors
   * while JSONRPC request handling
   */
  private requestErrors: string[] = [];

  /**
   * if result of calling a service method in the main window is promise -
   * we create a linked promise in the child window and keep it callbacks here until
   * the promise in the main window will be resolved or rejected
   */
  private windowPromises: Dictionary<Function[]> = {};
  /**
   * almost the same as windowPromises but for keeping subscriptions
   */
  private windowSubscriptions: Dictionary<Subject<any>> = {};

  /**
   * keep created subscriptions in main window to not allow to subscribe to the channel twice
   */
  subscriptions: Dictionary<Subscription> = {};

  init() {

    // this helps to debug services from the console
    if (Utils.isDevMode()) {
      window['sm'] = this;
    }

    if (!Utils.isMainWindow()) {
      Service.setupProxy(service => this.applyIpcProxy(service));
      Service.setupInitFunction(service => {
        return true;
      });
      return;
    }

    Service.serviceAfterInit.subscribe(service => this.initObservers(service));

  }

  private initObservers(observableService: Service): Service[] {
    const observeList: ObserveList = ObserveList.instance;
    const items = observeList.observations.filter(item => {
      return item.observableServiceName === observableService.serviceName;
    });
    return items.map(
      item => this.getService(item.observerServiceName).instance
    );
  }

  getService(serviceName: string) {
    return this.services[serviceName];
  }

  getStatefulServicesAndMutators(): Dictionary<typeof StatefulService> {
    const statefulServices = {};
    Object.keys(this.services).forEach(serviceName => {
      const ServiceClass = this.services[serviceName];
      const isStatefulService = ServiceClass['initialState'];
      const isMutator = ServiceClass.prototype.mutations;
      if (!isStatefulService && !isMutator) return;
      statefulServices[serviceName] = this.services[serviceName];
    });
    return statefulServices;
  }

  /**
   * start listen messages from main window
   */
  listenMessages() {
    const promises = this.windowPromises;

    ipcRenderer.on(
      'services-message',
      (event: Electron.Event, message: IJsonRpcResponse<IJsonRpcEvent>) => {

        if (message.result._type !== 'EVENT') return;

        // handle promise reject/resolve
        if (message.result.emitter === 'PROMISE') {
          const promisePayload = message.result;
          if (promisePayload) {
            if (!promises[promisePayload.resourceId]) return; // this promise created from another API client
            const [resolve, reject] = promises[promisePayload.resourceId];
            const callback = promisePayload.isRejected ? reject : resolve;
            callback(promisePayload.data);
            delete promises[promisePayload.resourceId];
          }
        } else if (message.result.emitter === 'STREAM') {
          const resourceId = message.result.resourceId;
          if (!this.windowSubscriptions[resourceId]) return;
          this.windowSubscriptions[resourceId].next(message.result.data);
        }
      }
    );
  }

  isMutationBufferingEnabled() {
    return this.mutationsBufferingEnabled;
  }

  addMutationToBuffer(mutation: IMutation) {
    this.bufferedMutations.push(mutation);
  }

  executeServiceRequest(request: IJsonRpcRequest): IJsonRpcResponse<any> {
    let response: IJsonRpcResponse<any>;
    this.requestErrors = [];

    const handleErrors = (e?: any) => {
      if (!e && this.requestErrors.length === 0) return;
      if (e) {

        // re-raise error for Raven
        const isChildWindowRequest = request.params && request.params.fetchMutations;
        if (isChildWindowRequest) setTimeout(() => { throw e; }, 0);

        if (e.message) this.requestErrors.push(e.stack.toString());
      }

      response = this.jsonrpc.createError(request,{
        code: E_JSON_RPC_ERROR.INTERNAL_SERVER_ERROR,
        message: this.requestErrors.join(';')
      });
    };

    try {
      response = this.handleServiceRequest(request);
      handleErrors();
    } catch (e) {
      handleErrors(e);
    } finally {
      return response;
    }
  }

  private get jsonrpc(): typeof JsonrpcService {
    return JsonrpcService;
  }

  private handleServiceRequest(
    request: IJsonRpcRequest
  ): IJsonRpcResponse<any> {
    let response: IJsonRpcResponse<any>;
    const methodName = request.method;
    const {
      resource: resourceId,
      args,
      fetchMutations,
      compactMode
    } = request.params;

    if (fetchMutations) this.startBufferingMutations();

    const resource = this.getResource(resourceId);
    if (!resource) {
      response = this.jsonrpc.createError(request, {
        code: E_JSON_RPC_ERROR.INVALID_PARAMS,
        message: 'resource not found'
      });
    } else if (!resource[methodName]) {
      response = this.jsonrpc.createError(request, {
        code: E_JSON_RPC_ERROR.METHOD_NOT_FOUND,
        message: methodName
      });
    }

    if (response) {
      if (this.isMutationBufferingEnabled()) this.stopBufferingMutations();
      return response;
    }

    let responsePayload: any;

    if (resource[methodName] instanceof Observable) {
      const subscriptionId = `${resourceId}.${methodName}`;
      responsePayload = {
        _type: 'SUBSCRIPTION',
        resourceId: subscriptionId,
        emitter: 'STREAM'
      };
      if (!this.subscriptions[subscriptionId]) {
        this.subscriptions[subscriptionId] = resource[methodName].subscribe(
          (data: any) => {
            this.serviceEvent.next(
              this.jsonrpc.createEvent({
                emitter: 'STREAM',
                resourceId: subscriptionId,
                data
              })
            );
          }
        );
      }
    } else if (typeof resource[methodName] === 'function') {
      responsePayload = resource[methodName].apply(resource, args);
    } else {
      responsePayload = resource[methodName];
    }

    const isPromise = !!(responsePayload && responsePayload.then);

    if (isPromise) {
      const promiseId = ipcRenderer.sendSync('getUniqueId');
      const promise = responsePayload as PromiseLike<any>;

      promise.then(
        data => this.sendPromiseMessage({ isRejected: false, promiseId, data }),
        data => this.sendPromiseMessage({ isRejected: true, promiseId, data })
      );

      response = this.jsonrpc.createResponse(request, {
        _type: 'SUBSCRIPTION',
        resourceId: promiseId,
        emitter: 'PROMISE'
      });
    } else if (responsePayload && responsePayload.isHelper === true) {
      const helper = responsePayload;

      response = this.jsonrpc.createResponse(request, {
        _type: 'HELPER',
        resourceId: helper._resourceId,
        ...!compactMode ? this.getHelperModel(helper) : {}
      });
    } else if (responsePayload && responsePayload instanceof Service) {
      response = this.jsonrpc.createResponse(request, {
        _type: 'SERVICE',
        resourceId: responsePayload.serviceName,
        ...!compactMode ? this.getHelperModel(responsePayload) : {}
      });
    } else {
      // payload can contain helpers-objects
      // we have to wrap them in IpcProxy too
      traverse(responsePayload).forEach((item: any) => {
        if (item && item.isHelper === true) {
          const helper = this.getHelper(item.helperName, item.constructorArgs);
          return {
            _type: 'HELPER',
            resourceId: helper._resourceId,
            ...!compactMode ? this.getHelperModel(helper) : {}
          };
        }
      });

      response = this.jsonrpc.createResponse(request, responsePayload);
    }

    if (fetchMutations) response.mutations = this.stopBufferingMutations();

    return response;
  }

  /**
   * returns Service instance or ServiceHelper instance
   * @example
   * sourcesService = getResource('SourcesService')
   *
   * @example
   * source = getResource('Source[12]')
   */
  getResource(resourceId: string) {
    if (resourceId === 'ServicesManager') {
      return this;
    }

    if (this.services[resourceId]) {
      return this.getInstance(resourceId) || this.initService(resourceId);
    }

    const helperName = resourceId.split('[')[0];
    const constructorArgsStr = resourceId.substr(helperName.length);
    const constructorArgs = constructorArgsStr
      ? JSON.parse(constructorArgsStr)
      : void 0;
    return this.getHelper(helperName, constructorArgs);
  }

  /**
   * the information about resource scheme helps to improve performance for API clients
   * this is undocumented feature is mainly for our API client that we're using in tests
   */
  getResourceScheme(resourceId: string): Dictionary<string> {
    const resource = this.getResource(resourceId);
    if (!resource) {
      this.requestErrors.push(`Resource not found: ${resourceId}`);
      return null;
    }
    const resourceScheme = {};

    // collect resource keys from the whole prototype chain
    const keys: string[] = [];
    let proto = resource;
    do {
      keys.push(...Object.keys(proto));
      proto = Object.getPrototypeOf(proto);
    } while (proto.constructor.name !== 'Object');

    keys.forEach(key => {
      resourceScheme[key] = typeof resource[key];
    });


    return resourceScheme;
  }

  private getHelperModel(helper: Object): Object {
    if (helper['getModel'] && typeof helper['getModel'] === 'function') {
      return helper['getModel']();
    }
    return {};
  }

  /**
   * start buffering mutations to send them
   * as result of a service's method call
   */
  private startBufferingMutations() {
    this.mutationsBufferingEnabled = true;
  }

  /**
   * stop buffering and clear buffer
   */
  private stopBufferingMutations(): IMutation[] {
    this.mutationsBufferingEnabled = false;
    const mutations = this.bufferedMutations;
    this.bufferedMutations = [];
    return mutations;
  }

  /**
   * uses for child window services
   * all services methods calls will be sent to the main window
   */
  private applyIpcProxy(service: Service): Service {
    const availableServices = Object.keys(this.services);
    if (!availableServices.includes(service.constructor.name)) return service;


    return new Proxy(service, {
      get: (target, property, receiver) => {
        if (!target[property]) return target[property];

        if (target[property].isHelper) {
          return this.applyIpcProxy(target[property]);
        }

        if (typeof target[property] !== 'function' && !(target[property] instanceof Observable)) {
          return target[property];
        }

        const serviceName = target.constructor.name;
        const methodName = property;
        const isHelper = target['isHelper'];

        const handler = (...args: any[]) => {

          const response: IJsonRpcResponse<any> = electron.ipcRenderer.sendSync(
            'services-request',
            this.jsonrpc.createRequestWithOptions(
              isHelper ? target['_resourceId'] : serviceName,
              methodName as string,
              { compactMode: true, fetchMutations: true },
              ...args
            )
          );

          if (response.error) {
            throw 'IPC request failed: check the errors in the main window';
          }

          const result = response.result;
          response.mutations.forEach(mutation => commitMutation(mutation));

          if (result && result._type === 'SUBSCRIPTION') {
            if (result.emitter === 'PROMISE') {
              return new Promise((resolve, reject) => {
                const promiseId = result.resourceId;
                this.windowPromises[promiseId] = [resolve, reject];
              });
            }

            if (result.emitter === 'STREAM') {
              const subject = new Subject<any>();
              this.windowSubscriptions[result.resourceId] = subject;
              return subject;
            }
          }

          if (result && (result._type === 'HELPER' || result._type === 'SERVICE')) {
            const helper = this.getResource(result.resourceId);
            return this.applyIpcProxy(helper);
          }

          // payload can contain helpers-objects
          // we have to wrap them in IpcProxy too
          traverse(result).forEach((item: any) => {
            if (item && item._type === 'HELPER') {
              const helper = this.getResource(item.resourceId);
              return this.applyIpcProxy(helper);
            }
          });
          return result;
        };

        if (typeof target[property] === 'function') return handler;
        if (target[property] instanceof Observable) return handler();
      }
    });
  }

  private getHelper(name: string, constructorArgs: any[]) {
    const Helper = this.services[name];
    if (!Helper) return null;
    return new (Helper as any)(...constructorArgs);
  }

  private initService(serviceName: string): Service {
    const ServiceClass = this.services[serviceName];
    if (!ServiceClass) throw `unknown service: ${serviceName}`;
    if (this.instances[serviceName]) return;
    this.instances[serviceName] = ServiceClass.instance;
    return ServiceClass.instance;
  }

  private getInstance(serviceName: string): Service {
    return this.instances[serviceName];
  }

  private sendPromiseMessage(info: {
    isRejected: boolean;
    promiseId: string;
    data: any;
  }) {
    this.serviceEvent.next(
      this.jsonrpc.createEvent({
        emitter: 'PROMISE',
        data: info.data,
        resourceId: info.promiseId,
        isRejected: info.isRejected
      })
    );
  }
}<|MERGE_RESOLUTION|>--- conflicted
+++ resolved
@@ -55,29 +55,15 @@
 import { PatchNotesService } from 'services/patch-notes';
 import { ProtocolLinksService } from 'services/protocol-links';
 import { ProjectorService } from 'services/projector';
-<<<<<<< HEAD
-=======
-import { FacemasksService } from 'services/facemasks';
->>>>>>> 113faf4d
 import { ProfanityFilterService } from 'util/profanity';
 import { I18nService } from 'services/i18n';
 import { OutageNotificationsService } from 'services/outage-notifications';
-<<<<<<< HEAD
 import { QuestionaireService } from 'services/questionaire';
 import { MonitorCaptureCroppingService } from 'services/sources/monitor-capture-cropping';
 import { InformationsService } from 'services/informations';
 import { InformationsStateService } from 'services/informations/state';
 import { NicoliveProgramService } from 'services/nicolive-program/nicolive-program';
 import { NicoliveProgramStateService } from 'services/nicolive-program/state';
-=======
-import { MediaGalleryService } from './services/media-gallery';
-
-import { BitGoalService } from 'services/widget-settings/bit-goal';
-import { ChatBoxService } from 'services/widget-settings/chat-box';
-import { DonationGoalService } from 'services/widget-settings/donation-goal';
-import { FollowerGoalService } from 'services/widget-settings/follower-goal';
-import { ViewerCountService } from 'services/widget-settings/viewer-count';
->>>>>>> 113faf4d
 
 const { ipcRenderer } = electron;
 
@@ -136,7 +122,6 @@
     ProtocolLinksService,
     ProjectorService,
     TransitionsService,
-<<<<<<< HEAD
     ProfanityFilterService,
     I18nService,
     OutageNotificationsService,
@@ -146,20 +131,6 @@
     InformationsStateService,
     NicoliveProgramService,
     NicoliveProgramStateService,
-=======
-    MediaBackupService,
-    WebsocketService,
-    FacemasksService,
-    ProfanityFilterService,
-    I18nService,
-    OutageNotificationsService,
-    BitGoalService,
-    DonationGoalService,
-    FollowerGoalService,
-    ChatBoxService,
-    ViewerCountService,
-    MediaGalleryService
->>>>>>> 113faf4d
   };
 
   private instances: Dictionary<Service> = {};
