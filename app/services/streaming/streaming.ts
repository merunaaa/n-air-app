--- conflicted
+++ resolved
@@ -14,16 +14,11 @@
 } from './streaming-api';
 import { UsageStatisticsService } from 'services/usage-statistics';
 import { $t } from 'services/i18n';
-<<<<<<< HEAD
 import { CustomizationService } from 'services/customization';
 import { UserService } from 'services/user';
 import { IStreamingSetting } from '../platforms';
 import { OptimizedSettings } from 'services/settings/optimizer';
-=======
-import { StreamInfoService } from 'services/stream-info';
-import { AnnouncementsService } from 'services/announcements';
 import { NotificationsService, ENotificationType, INotification } from 'services/notifications';
->>>>>>> db27117b
 
 enum EOBSOutputType {
   Streaming = 'streaming',
@@ -53,13 +48,8 @@
   @Inject() userService: UserService;
   @Inject() windowsService: WindowsService;
   @Inject() usageStatisticsService: UsageStatisticsService;
-<<<<<<< HEAD
   @Inject() customizationService: CustomizationService;
-=======
-  @Inject() streamInfoService: StreamInfoService;
   @Inject() notificationsService: NotificationsService;
-  @Inject() private announcementsService: AnnouncementsService;
->>>>>>> db27117b
 
   streamingStatusChange = new Subject<EStreamingState>();
   recordingStatusChange = new Subject<ERecordingState>();
@@ -326,21 +316,6 @@
     }
   }
 
-<<<<<<< HEAD
-=======
-  showEditStreamInfo() {
-    this.windowsService.showWindow({
-      componentName: 'EditStreamInfo',
-      title: $t('Update Stream Info'),
-      queryParams: {},
-      size: {
-        width: 500,
-        height: 400
-      }
-    });
-  }
-
->>>>>>> db27117b
   get delayEnabled() {
     return this.settingsService.state.Advanced.DelayEnable;
   }
