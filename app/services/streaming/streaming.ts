import { StatefulService, mutation } from 'services/stateful-service';
import * as obs from '../../../obs-api';
import { Inject } from 'util/injector';
import moment from 'moment';
import { SettingsService } from 'services/settings';
import { WindowsService } from 'services/windows';
import { Subject } from 'rxjs/Subject';
import * as electron from 'electron';
import {
  IStreamingServiceApi,
  IStreamingServiceState,
  EStreamingState,
  ERecordingState
} from './streaming-api';
import { UsageStatisticsService } from 'services/usage-statistics';
import { $t } from 'services/i18n';
import { CustomizationService } from 'services/customization';
import { UserService } from 'services/user';
import { IStreamingSetting } from '../platforms';
import { OptimizedSettings } from 'services/settings/optimizer';
import { NotificationsService, ENotificationType, INotification } from 'services/notifications';

enum EOBSOutputType {
  Streaming = 'streaming',
  Recording = 'recording'
}

enum EOBSOutputSignal {
  Starting = 'starting',
  Start = 'start',
  Stopping = 'stopping',
  Stop = 'stop',
  Reconnect = 'reconnect',
  ReconnectSuccess = 'reconnect_success'
}

interface IOBSOutputSignalInfo {
  type: EOBSOutputType;
  signal: EOBSOutputSignal;
  code: obs.EOutputCode;
  error: string;
}

export class StreamingService extends StatefulService<IStreamingServiceState>
  implements IStreamingServiceApi {
  @Inject() settingsService: SettingsService;
  @Inject() userService: UserService;
  @Inject() windowsService: WindowsService;
  @Inject() usageStatisticsService: UsageStatisticsService;
  @Inject() customizationService: CustomizationService;
  @Inject() notificationsService: NotificationsService;

  streamingStatusChange = new Subject<EStreamingState>();
  recordingStatusChange = new Subject<ERecordingState>();

  // Dummy subscription for stream deck
  streamingStateChange = new Subject<void>();

  powerSaveId: number;

  static initialState = {
    programFetching: false,
    streamingStatus: EStreamingState.Offline,
    streamingStatusTime: new Date().toISOString(),
    recordingStatus: ERecordingState.Offline,
    recordingStatusTime: new Date().toISOString()
  };

  init() {
    super.init();

    obs.NodeObs.OBS_service_connectOutputSignals(
      (info: IOBSOutputSignalInfo) => {
        this.handleOBSOutputSignal(info);
      }
    );
  }

  getModel() {
    return this.state;
  }

  get isStreaming() {
    return this.state.streamingStatus !== EStreamingState.Offline;
  }

  get isRecording() {
    return this.state.recordingStatus !== ERecordingState.Offline;
  }

  /**
   * @deprecated Use toggleStreaming instead
   */
  startStreaming() {
    this.toggleStreaming();
  }

  /**
   * @deprecated Use toggleStreaming instead
   */
  stopStreaming() {
    this.toggleStreaming();
  }

  // 配信開始ボタンまたはショートカットキーによる配信開始(対話可能)
  async toggleStreamingAsync(
    options: {
      programId?: string,
      mustShowOptimizationDialog?: boolean
    } = {}
  ) {
    const opts = Object.assign({
      programId: '',
      mustShowOptimizationDialog: false
    }, options);

    if (this.isStreaming) {
      this.toggleStreaming();
      return;
    }

    console.log('Start Streaming button: platform=' + JSON.stringify(this.userService.platform));
    if (this.userService.isNiconicoLoggedIn()) {
      try {
        this.SET_PROGRAM_FETCHING(true);
        const setting = await this.userService.updateStreamSettings(opts.programId);
        if (setting.asking) {
          return;
        }
        const streamkey = setting.key;
        if (streamkey === '') {
          return new Promise(resolve => {
            electron.remote.dialog.showMessageBox(
              electron.remote.getCurrentWindow(),
              {
                title: $t('streaming.notBroadcasting'),
                type: 'warning',
                message: $t('streaming.notBroadcastingMessage'),
                buttons: [$t('common.close')],
                noLink: true,
              },
              done => resolve(done)
            );
          });
        }
        if (this.customizationService.optimizeForNiconico) {
          return this.optimizeForNiconicoAndStartStreaming(setting, opts.mustShowOptimizationDialog);
        }
      } catch (e) {
        const message = e instanceof Response
          ? $t('streaming.broadcastStatusFetchingError.httpError', { statusText: e.statusText })
          : $t('streaming.broadcastStatusFetchingError.default');

        return new Promise(resolve => {
          electron.remote.dialog.showMessageBox(
            electron.remote.getCurrentWindow(),
            {
              type: 'warning',
              message,
              buttons: [$t('common.close')],
              noLink: true,
            },
            done => resolve(done)
          );
        });
      } finally {
        this.SET_PROGRAM_FETCHING(false);
      }
    }
    this.toggleStreaming();
  }

  toggleStreaming() {
    if (this.state.streamingStatus === EStreamingState.Offline) {
      const shouldConfirm = this.settingsService.state.General
        .WarnBeforeStartingStream;
      const confirmText = $t('streaming.startStreamingConfirm');

      if (shouldConfirm && !confirm(confirmText)) return;

      this.powerSaveId = electron.remote.powerSaveBlocker.start(
        'prevent-display-sleep'
      );
      obs.NodeObs.OBS_service_startStreaming();

      return;
    }

    if (
      this.state.streamingStatus === EStreamingState.Starting ||
      this.state.streamingStatus === EStreamingState.Live ||
      this.state.streamingStatus === EStreamingState.Reconnecting
    ) {
      const shouldConfirm = this.settingsService.state.General
        .WarnBeforeStoppingStream;
      const confirmText = $t('streaming.stopStreamingConfirm');

      if (shouldConfirm && !confirm(confirmText)) return;

      if (this.powerSaveId) {
        electron.remote.powerSaveBlocker.stop(this.powerSaveId);
      }

      obs.NodeObs.OBS_service_stopStreaming(false);

      const keepRecording = this.settingsService.state.General
        .KeepRecordingWhenStreamStops;
      if (
        !keepRecording &&
        this.state.recordingStatus === ERecordingState.Recording
      ) {
        this.toggleRecording();
      }

      return;
    }

    if (this.state.streamingStatus === EStreamingState.Ending) {
      obs.NodeObs.OBS_service_stopStreaming(true);
      return;
    }
  }

  // 最適化ウィンドウの高さを計算する
  private calculateOptimizeWindowSize(settings: OptimizedSettings): number {
    const windowHeader = 6 + 20 + 1;
    const descriptionLabel = 22.4 + 12;
    const useHardwareCheck = 28 + 12;
    const doNotShowCheck = 28 + 12;
    const contentOverhead = 16;
    const modalControls = 8 + 36 + 8;
    const categoryOverhead = 22.4 + 4 + 8 + 8 + 12;
    const lineHeight = 20.8;

    const overhead = windowHeader + descriptionLabel + useHardwareCheck + doNotShowCheck
      + contentOverhead + modalControls;

    const numCategories = settings.info.length;
    const numLines = settings.info.reduce((sum, tuple) => sum + tuple[1].length, 0);
    const height = overhead + numCategories * categoryOverhead + numLines * lineHeight;
    return Math.floor(height); // floorしないと死ぬ
  }

  /**
   * ニコニコ生放送用設定最適化を行い、配信を開始する。この際、必要なら最適化ダイアログ表示を行う。
   * @param streamingSetting 番組の情報から得られる最適化の前提となる情報
   * @param mustShowDialog trueなら、設定に変更が必要ない場合や、最適化ダイアログを表示しない接敵のときであっても最適化ダイアログを表示する。
   */
  private async optimizeForNiconicoAndStartStreaming(streamingSetting: IStreamingSetting, mustShowDialog: boolean) {
    if (streamingSetting.bitrate === undefined) {
      return new Promise(resolve => {
        electron.remote.dialog.showMessageBox(
          electron.remote.getCurrentWindow(),
          {
            title: $t('streaming.bitrateFetchingError.title'),
            type: 'warning',
            message: $t('streaming.bitrateFetchingError.message'),
            buttons: [$t('common.close')],
            noLink: true,
          },
          done => resolve(done)
        );
      });
    }
    const settings = this.settingsService.diffOptimizedSettings({
      bitrate: streamingSetting.bitrate,
      useHardwareEncoder: this.customizationService.optimizeWithHardwareEncoder,
    });
    if (Object.keys(settings.delta).length > 0 || mustShowDialog) {
      if (this.customizationService.showOptimizationDialogForNiconico || mustShowDialog) {
        this.windowsService.showWindow({
          componentName: 'OptimizeForNiconico',
          title: $t('streaming.optimizationForNiconico.title'),
          queryParams: settings,
          size: {
            width: 500,
            height: this.calculateOptimizeWindowSize(settings)
          }
        });
      } else {
        this.settingsService.optimizeForNiconico(settings.best);
        this.toggleStreaming();
      }
    } else {
      this.toggleStreaming();
    }
  }

  /**
   * @deprecated Use toggleRecording instead
   */
  startRecording() {
    this.toggleRecording();
  }

  /**
   * @deprecated Use toggleRecording instead
   */
  stopRecording() {
    this.toggleRecording();
  }

  toggleRecording() {
    if (this.state.recordingStatus === ERecordingState.Recording) {
      obs.NodeObs.OBS_service_stopRecording();
      return;
    }

    if (this.state.recordingStatus === ERecordingState.Offline) {
      if (!this.settingsService.isValidOutputRecordingPath()) {
        alert($t('streaming.badPathError'));
        return;
      }
<<<<<<< HEAD
      obs.NodeObs.OBS_service_startRecording();
=======

      if (this.userService.isNiconicoLoggedIn()) {
        const recordingSettings = this.settingsService.getRecordingSettings();
        if (recordingSettings) {
          // send Recording type to Sentry (どれぐらいURL出力が使われているかの比率を調査する)
          console.error('Recording / recType:' + recordingSettings.recType);
          console.log('Recording / path:' + JSON.stringify(recordingSettings.path));
        }
      }

      this.obsApiService.nodeObs.OBS_service_startRecording();
>>>>>>> a53c5d6a
      return;
    }
  }

  get delayEnabled() {
    return this.settingsService.state.Advanced.DelayEnable;
  }

  get delaySeconds() {
    return this.settingsService.state.Advanced.DelaySec;
  }

  get delaySecondsRemaining() {
    if (!this.delayEnabled) return 0;

    if (
      this.state.streamingStatus === EStreamingState.Starting ||
      this.state.streamingStatus === EStreamingState.Ending
    ) {
      const elapsedTime =
        moment().unix() - this.streamingStateChangeTime.unix();
      return Math.max(this.delaySeconds - elapsedTime, 0);
    }

    return 0;
  }

  /**
   * Gives a formatted time that the streaming output has been in
   * its current state.
   */
  get formattedDurationInCurrentStreamingState() {
    return this.formattedDurationSince(this.streamingStateChangeTime);
  }

  get streamingStateChangeTime() {
    return moment(this.state.streamingStatusTime);
  }

  private sendReconnectingNotification() {
    const msg = $t('Stream has disconnected, attempting to reconnect.');
    const existingReconnectNotif = this.notificationsService.getUnread()
      .filter((notice: INotification) => notice.message === msg);
    if (existingReconnectNotif.length !== 0) return;
    this.notificationsService.push({
      type: ENotificationType.WARNING,
      lifeTime: -1,
      showTime: true,
      message: $t('Stream has disconnected, attempting to reconnect.')
    });
  }

  private clearReconnectingNotification() {
    const notice = this.notificationsService.getAll()
      .find((notice: INotification) => notice.message === $t('Stream has disconnected, attempting to reconnect.'));
    if (!notice) return;
    this.notificationsService.markAsRead(notice.id);
  }

  private formattedDurationSince(timestamp: moment.Moment) {
    const duration = moment.duration(moment().diff(timestamp));
    const seconds = duration.seconds().toString().padStart(2, '0');
    const minutes = duration.minutes().toString().padStart(2, '0');
    const dayHours = duration.days() * 24;
    const hours = (dayHours + duration.hours()).toString().padStart(2, '0');

    return `${hours}:${minutes}:${seconds}`;
  }

  private handleOBSOutputSignal(info: IOBSOutputSignalInfo) {
    console.debug('OBS Output signal: ', info);
    if (info.type === EOBSOutputType.Streaming) {
      const time = new Date().toISOString();

      if (info.signal === EOBSOutputSignal.Start) {
        this.SET_STREAMING_STATUS(EStreamingState.Live, time);
        this.streamingStatusChange.next(EStreamingState.Live);

        let streamEncoderInfo: Dictionary<string> = {};

        try {
          streamEncoderInfo = this.settingsService.getStreamEncoderSettings();
        } catch (e) {
          console.error('Error fetching stream encoder info: ', e);
        }

        const recordWhenStreaming = this.settingsService.state.General.RecordWhenStreaming;
        if (
          recordWhenStreaming &&
          this.state.recordingStatus === ERecordingState.Offline
        ) {
          this.toggleRecording();
        }

        this.usageStatisticsService.recordEvent('stream_start', streamEncoderInfo);
      } else if (info.signal === EOBSOutputSignal.Starting) {
        this.SET_STREAMING_STATUS(EStreamingState.Starting, time);
        this.streamingStatusChange.next(EStreamingState.Starting);
      } else if (info.signal === EOBSOutputSignal.Stop) {
        this.SET_STREAMING_STATUS(EStreamingState.Offline, time);
        this.streamingStatusChange.next(EStreamingState.Offline);
        this.usageStatisticsService.recordEvent('stream_end');
      } else if (info.signal === EOBSOutputSignal.Stopping) {
        this.SET_STREAMING_STATUS(EStreamingState.Ending, time);
        this.streamingStatusChange.next(EStreamingState.Ending);
      } else if (info.signal === EOBSOutputSignal.Reconnect) {
        this.SET_STREAMING_STATUS(EStreamingState.Reconnecting);
        this.streamingStatusChange.next(EStreamingState.Reconnecting);
        this.sendReconnectingNotification();
      } else if (info.signal === EOBSOutputSignal.ReconnectSuccess) {
        this.SET_STREAMING_STATUS(EStreamingState.Live);
        this.streamingStatusChange.next(EStreamingState.Live);
        this.clearReconnectingNotification();
      }
    } else if (info.type === EOBSOutputType.Recording) {
      const time = new Date().toISOString();

      if (info.signal === EOBSOutputSignal.Start) {
        this.SET_RECORDING_STATUS(ERecordingState.Recording, time);
        this.recordingStatusChange.next(ERecordingState.Recording);
      } else if (info.signal === EOBSOutputSignal.Starting) {
        this.SET_RECORDING_STATUS(ERecordingState.Starting, time);
        this.recordingStatusChange.next(ERecordingState.Starting);
      } else if (info.signal === EOBSOutputSignal.Stop) {
        this.SET_RECORDING_STATUS(ERecordingState.Offline, time);
        this.recordingStatusChange.next(ERecordingState.Offline);
      } else if (info.signal === EOBSOutputSignal.Stopping) {
        this.SET_RECORDING_STATUS(ERecordingState.Stopping, time);
        this.recordingStatusChange.next(ERecordingState.Stopping);
      }
    }

    if (info.code) {
      let errorText = '';

      if (info.code === obs.EOutputCode.BadPath) {
        errorText =
          $t('streaming.badPathError');
      } else if (info.code === obs.EOutputCode.ConnectFailed) {
        errorText =
          $t('streaming.connectFailedError');
      } else if (info.code === obs.EOutputCode.Disconnected) {
        errorText =
          $t('streaming.disconnectedError');
      } else if (info.code === obs.EOutputCode.InvalidStream) {
        errorText =
          $t('streaming.invalidStreamError');
      } else if (info.code === obs.EOutputCode.NoSpace) {
        errorText = $t('streaming.noSpaceError');
      } else if (info.code === obs.EOutputCode.Unsupported) {
        errorText =
          $t('streaming.unsupportedError');
      } else if (info.code === obs.EOutputCode.Error) {
        errorText = $t('streaming.error') + info.error;
      }

      alert(errorText);
    }
  }

  @mutation()
  private SET_PROGRAM_FETCHING(status: boolean) {
    this.state.programFetching = status;
  }

  @mutation()
  private SET_STREAMING_STATUS(status: EStreamingState, time?: string) {
    this.state.streamingStatus = status;
    if (time) this.state.streamingStatusTime = time;
  }

  @mutation()
  private SET_RECORDING_STATUS(status: ERecordingState, time: string) {
    this.state.recordingStatus = status;
    this.state.recordingStatusTime = time;
  }
}<|MERGE_RESOLUTION|>--- conflicted
+++ resolved
@@ -311,9 +311,6 @@
         alert($t('streaming.badPathError'));
         return;
       }
-<<<<<<< HEAD
-      obs.NodeObs.OBS_service_startRecording();
-=======
 
       if (this.userService.isNiconicoLoggedIn()) {
         const recordingSettings = this.settingsService.getRecordingSettings();
@@ -324,8 +321,7 @@
         }
       }
 
-      this.obsApiService.nodeObs.OBS_service_startRecording();
->>>>>>> a53c5d6a
+      obs.NodeObs.OBS_service_startRecording();
       return;
     }
   }
