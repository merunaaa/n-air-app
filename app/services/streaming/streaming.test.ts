--- conflicted
+++ resolved
@@ -22,14 +22,9 @@
 }));
 jest.mock('services/customization', () => ({}));
 jest.mock('services/user', () => ({}));
-<<<<<<< HEAD
 jest.mock('util/menus/Menu', () => ({}));
-
-function noop() { }
+jest.mock('services/notifications', () => ({}));
 const showWindow = jest.fn();
-=======
-jest.mock('services/notifications', () => ({}));
->>>>>>> 0dceb49c
 
 const createInjectee = ({
   recordEvent = noop,
