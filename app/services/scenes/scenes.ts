--- conflicted
+++ resolved
@@ -14,16 +14,9 @@
 } from './index';
 import { SourcesService, ISource } from 'services/sources';
 import electron from 'electron';
-<<<<<<< HEAD
-import { Subject } from 'rxjs/Subject';
+import { Subject } from 'rxjs';
 import { Inject } from 'util/injector';
 import * as obs from '../../../obs-api';
-=======
-import { Subject } from 'rxjs';
-import { Inject } from '../../util/injector';
-import * as obs from '../obs-api';
-import namingHelpers from '../../util/NamingHelpers';
->>>>>>> c816a655
 import { $t } from 'services/i18n';
 import namingHelpers from 'util/NamingHelpers';
 import uuid from 'uuid/v4';
@@ -177,6 +170,10 @@
     return !this.state.scenes[id] ? null : new Scene(id);
   }
 
+  getSceneByName(name: string) {
+    const foundId = Object.keys(this.state.scenes).find(id => this.state.scenes[id].name === name);
+    return foundId ? this.getScene(foundId) : null;
+  }
 
   getSceneItem(sceneItemId: string) {
     for (const scene of this.scenes) {
