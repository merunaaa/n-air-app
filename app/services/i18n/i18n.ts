import * as electron from 'electron';
import VueI18n from 'vue-i18n';
import { PersistentStatefulService } from 'services/persistent-stateful-service';
import { mutation } from 'services/stateful-service';
import { Inject } from 'util/injector';
import { FileManagerService } from 'services/file-manager';
<<<<<<< HEAD
import { AppService } from 'services/app';
import { IListInput, TFormData } from 'components/shared/forms/Input';
=======
import { IObsListInput, TObsFormData } from 'components/obs/inputs/ObsInput';
>>>>>>> d89af4d2
import { I18nServiceApi } from './i18n-api';
import * as obs from '../../../obs-api';
import * as fs from 'fs';


interface II18nState {
  locale: string;
}

export function $t(...args: any[]): string {
  const vueI18nInstance = I18nService.vueI18nInstance;

  // some tests try to call this function before dictionaries have been loaded
  if (!vueI18nInstance) return args[0];

  return vueI18nInstance.t.call(
    I18nService.vueI18nInstance,
    ...args
  );
}

/**
 * @see https://electronjs.org/docs/api/locales
 */
const LANG_CODE_MAP = {
  cs: { lang: 'Czech', locale: 'cs-CZ' },
  de: { lang: 'German', locale: 'de-DE' },
  'en-US':	{ lang: 'English', locale: 'en-US' },
  es: { lang: 'Spanish', locale: 'es-ES' },
  fr: { lang: 'French', locale: 'fr-FR' },
  it:	{ lang: 'Italian', locale: 'it-IT' },
  ja: { lang: 'Japanese', locale: 'ja-JP' },
  ko:	{ lang: 'Korean', locale: 'ko-KR' },
  pl: { lang:	'Polish', locale: 'pl-PL' },
  pt: { lang: 'Portuguese', locale: 'pt-PT' },
  'pt-BR': { lang: 'Portuguese (Brazil)', locale: 'pt-BR' },
  ru: { lang: 'Russian', locale: 'ru-RU' },
  sk: { lang: 'Slovak', locale: 'sk-SK' },
  th:	{ lang: 'Thai', locale: 'th-TH' },
  tr:	{ lang: 'Turkish', locale: 'tr-TR' },
  'zh-CN': { lang: 'Chinese (Simplified)' }
};


export class I18nService extends PersistentStatefulService<II18nState> implements I18nServiceApi {

  static defaultState: II18nState = {
    locale: 'ja-JP'
  };

  static vueI18nInstance: VueI18n;

  static setVuei18nInstance(instance: VueI18n) {
    I18nService.vueI18nInstance = instance;
  }

  private availableLocales: Dictionary<string> = {};
  private loadedDictionaries: Dictionary<Dictionary<string>> = {};
  private isLoaded = false;

  @Inject() fileManagerService: FileManagerService;
  @Inject() appService: AppService;


  async load() {

    const WHITE_LIST = [
      'en-US', 'ja-JP',
    ];

    if (this.isLoaded) return;
    const i18nPath = this.getI18nPath();

    // load available locales
    const localeFiles = fs.readdirSync(i18nPath);

    for (const locale of localeFiles) {
      if (!WHITE_LIST.includes(locale)) continue;
      this.availableLocales[locale] = this.fileManagerService.read(`${i18nPath}/${locale}/langname.txt`);
    }

    // if locale is not set than use electron's one
    let locale = this.state.locale;
    if (!locale) {
      const electronLocale = electron.remote.app.getLocale();
      const langDescription = LANG_CODE_MAP[electronLocale];
      locale = langDescription ? langDescription.locale : 'en-US';
    }

    // load dictionary if not loaded
    if (!this.loadedDictionaries[locale]) {
      await this.loadDictionary(locale).catch(e => {
        console.error(e);
        electron.remote.dialog.showErrorBox(
          'N Air - Error',
          `${locale}向けの辞書ファイル読み込みに失敗しました。\n` +
          `Failed to read the dictionary file for ${locale}.\n` +
          e.message
        );
      });
    }

    // load fallback dictionary
    const fallbackLocale = this.getFallbackLocale();
    if (!this.loadedDictionaries[fallbackLocale]) {
      await this.loadDictionary(fallbackLocale).catch(e => {
        console.error(e);
        electron.remote.dialog.showErrorBox(
          'N Air - Error',
          `${fallbackLocale}向けの辞書ファイル読み込みに失敗しました。\n` +
          `Failed to read the dictionary file for ${fallbackLocale}.\n` +
          e.message
        );
      });
    }

    // setup locale in libobs
    obs.Global.locale = locale;

    this.SET_LOCALE(locale);

    this.isLoaded = true;
  }

  getFallbackLocale() {
    return 'en-US';
  }

  getLoadedDictionaries() {
    return this.loadedDictionaries;
  }

  setLocale(locale: string) {
    this.SET_LOCALE(locale);
    this.appService.relaunch();
  }

  setWebviewLocale(webview: Electron.WebviewTag) {
    const locale = this.state.locale;
    webview.addEventListener('dom-ready', () => {
      webview.executeJavaScript(`
        var langCode = $.cookie('langCode');
        if (langCode !== '${locale}') {
           $.cookie('langCode', '${locale}');
           window.location.reload();
        }
      `);
    });
  }

  getLocaleFormData(): TObsFormData {
    const options = Object.keys(this.availableLocales)
      .map(locale => {
        return {
          value: locale,
          description: this.availableLocales[locale]
        };
      });

    return [
      <IObsListInput<string>>{
        type: 'OBS_PROPERTY_LIST',
        name: 'locale',
        description: $t('common.language'),
        value: this.state.locale,
        enabled: true,
        visible: true,
        options
      }
    ];
  }

  private getI18nPath() {
    return this.fileManagerService.resolve('app/i18n');
  }

  private async loadDictionary(locale: string): Promise<Dictionary<string>> {
    if (this.loadedDictionaries[locale]) return this.loadedDictionaries[locale];

    const i18nPath = this.getI18nPath();
    const files = await new Promise<string[]>((resolve, reject) => {
      fs.readdir(`${i18nPath}/${locale}`, (err, files) => err ? reject(err) : resolve(files));
    });

    const dictionaryFiles = files
      .filter(fileName => fileName.endsWith('.json'))
      .map(fileName => fileName.replace(/\.json$/, ''));

    const dictionary: Dictionary<string> = {};
    let lastReadFilePath = '';
    try {
      for (const fileName of dictionaryFiles) {
        const filePath = `${i18nPath}/${locale}/${fileName}.json`;
        lastReadFilePath = filePath;
        dictionary[fileName] = JSON.parse(this.fileManagerService.read(filePath));
      }
    } catch (e) {
      throw new Error(`in file: ${require('path').resolve(lastReadFilePath)}\n${e.message}`);
    }
    this.loadedDictionaries[locale] = dictionary;
    return dictionary;
  }

  @mutation()
  private SET_LOCALE(locale: string) {
    this.state.locale = locale;
  }

}<|MERGE_RESOLUTION|>--- conflicted
+++ resolved
@@ -4,12 +4,8 @@
 import { mutation } from 'services/stateful-service';
 import { Inject } from 'util/injector';
 import { FileManagerService } from 'services/file-manager';
-<<<<<<< HEAD
 import { AppService } from 'services/app';
-import { IListInput, TFormData } from 'components/shared/forms/Input';
-=======
 import { IObsListInput, TObsFormData } from 'components/obs/inputs/ObsInput';
->>>>>>> d89af4d2
 import { I18nServiceApi } from './i18n-api';
 import * as obs from '../../../obs-api';
 import * as fs from 'fs';
