import * as fs from 'fs';
import Vue from 'vue';
import { Subject } from 'rxjs/Subject';
import { IListOption, setupConfigurableDefaults, TObsValue } from 'components/shared/forms/Input';
import { StatefulService, mutation } from 'services/stateful-service';
import * as obs from '../../../obs-api';
import electron from 'electron';
import { Inject } from 'util/injector';
import namingHelpers from 'util/NamingHelpers';
import { WindowsService } from 'services/windows';
import { DefaultManager } from './properties-managers/default-manager';
import { ScenesService, ISceneItem } from 'services/scenes';
import {
  IActivePropertyManager, ISource, ISourceCreateOptions, ISourcesServiceApi, ISourcesState,
  TSourceType,
  Source,
  TPropertiesManager
} from './index';
import { $t } from '../i18n';


const SOURCES_UPDATE_INTERVAL = 1000;

const { ipcRenderer } = electron;

const AudioFlag = obs.ESourceOutputFlags.Audio;
const VideoFlag = obs.ESourceOutputFlags.Video;
const AsyncFlag = obs.ESourceOutputFlags.Async;
const DoNotDuplicateFlag = obs.ESourceOutputFlags.DoNotDuplicate;

export const PROPERTIES_MANAGER_TYPES = {
  default: DefaultManager,
};

export class SourcesService extends StatefulService<ISourcesState> implements ISourcesServiceApi {

  static initialState = {
    sources: {}
  } as ISourcesState;

  sourceAdded = new Subject<ISource>();
  sourceUpdated = new Subject<ISource>();
  sourceRemoved = new Subject<ISource>();

  @Inject() private scenesService: ScenesService;
  @Inject() private windowsService: WindowsService;

  /**
   * Maps a source id to a property manager
   */
  propertiesManagers: Dictionary<IActivePropertyManager> = {};


  protected init() {
    setInterval(() => this.requestSourceSizes(), SOURCES_UPDATE_INTERVAL);

    ipcRenderer.on('notifySourceAttributes', (e: Electron.Event, data: obs.ISourceSize[]) => {
      data.forEach(update => {
        const source = this.getSource(update.name);

        if (!source) return;

        if ((source.width !== update.width) || (source.height !== update.height)) {
          const size = { id: source.sourceId, width: update.width,
            height: update.height };
          this.UPDATE_SOURCE(size);
        }
        this.updateSourceFlags(source, update.outputFlags);
      });
    });

    this.scenesService.itemRemoved.subscribe(
      (sceneSourceModel) => this.onSceneItemRemovedHandler(sceneSourceModel)
    );

    this.scenesService.sceneRemoved.subscribe(
      (sceneModel) => this.removeSource(sceneModel.id)
    );
  }

  @mutation()
  private RESET_SOURCES() {
    this.state.sources = {};
  }

  @mutation()
  private ADD_SOURCE(id: string, name: string, type: TSourceType, channel?: number) {
    const sourceModel: ISource = {
      sourceId: id,
      name,
      type,

      // Whether the source has audio and/or video
      // Will be updated periodically
      audio: false,
      video: false,
      async: false,
      doNotDuplicate: false,

      // Unscaled width and height
      width: 0,
      height: 0,

      muted: false,
      resourceId: 'Source' + JSON.stringify([id]),
      channel,
      deinterlaceMode: obs.EDeinterlaceMode.Disable,
      deinterlaceFieldOrder: obs.EDeinterlaceFieldOrder.Top,
    };

    Vue.set(this.state.sources, id, sourceModel);
  }

  @mutation()
  private REMOVE_SOURCE(id: string) {
    Vue.delete(this.state.sources, id);
  }

  @mutation()
  private UPDATE_SOURCE(sourcePatch: TPatch<ISource>) {
    Object.assign(this.state.sources[sourcePatch.id], sourcePatch);
  }


  createSource(
    name: string,
    type: TSourceType,
    settings: Dictionary<any> = {},
    options: ISourceCreateOptions = {}
  ): Source {

    const id: string =
      options.sourceId ||
      (type + '_' + ipcRenderer.sendSync('getUniqueId'));

    if (type === 'browser_source') {
      if (settings.shutdown === void 0) settings.shutdown = true;
      if (settings.url === void 0) settings.url = 'https://n-air-app.nicovideo.jp/browser-source/';
    }

    if (type === 'text_gdiplus') {
      if (settings.text === void 0) settings.text = name;
    }

    const obsInput = obs.InputFactory.create(type, id, settings);

    this.addSource(obsInput, name, options);

    return this.getSource(id);
  }

  addSource(obsInput: obs.IInput, name: string, options: ISourceCreateOptions = {}) {
    if (options.channel !== void 0) {
      obs.Global.setOutputSource(options.channel, obsInput);
    }
    const id = obsInput.name;
    const type: TSourceType = obsInput.id as TSourceType;
    this.ADD_SOURCE(id, name, type, options.channel);
    const source = this.getSource(id);
    const muted = obsInput.muted;
    this.UPDATE_SOURCE({ id, muted });
    this.updateSourceFlags(source.sourceState, obsInput.outputFlags, true);

    const managerType = options.propertiesManager || 'default';
    const managerKlass = PROPERTIES_MANAGER_TYPES[managerType];
    this.propertiesManagers[id] = {
      manager: new managerKlass(obsInput, options.propertiesManagerSettings),
      type: managerType
    };

    if (source.hasProps()) setupConfigurableDefaults(obsInput);
    this.sourceAdded.next(source.sourceState);
  }

  removeSource(id: string) {
    const source = this.getSource(id);

    /* When we release sources, we need to make
     * sure we reset the channel it's set to,
     * otherwise OBS thinks it's still attached
     * and won't release it. */
    if (source.channel !== void 0) {
      obs.Global.setOutputSource(source.channel, null);
    }

    if (!source) throw  new Error(`Source ${id} not found`);

    source.getObsInput().release();
    this.REMOVE_SOURCE(id);
    this.propertiesManagers[id].manager.destroy();
    delete this.propertiesManagers[id];
    this.sourceRemoved.next(source.sourceState);
  }

  addFile(path: string): Source {
    const SUPPORTED_EXT = {
      image_source: ['png', 'jpg', 'jpeg', 'tga', 'bmp'],
      ffmpeg_source: ['mp4', 'ts', 'mov', 'flv', 'mkv', 'avi', 'mp3', 'ogg', 'aac', 'wav', 'gif', 'webm'],
      browser_source: ['html'],
      text_gdiplus: ['txt']
    };
    let ext = path.split('.').splice(-1)[0];
    if (!ext) return null;
    ext = ext.toLowerCase();
    const filename = path.split('\\').splice(-1)[0];

    const types = Object.keys(SUPPORTED_EXT);
    for (const type of types) {
      if (!SUPPORTED_EXT[type].includes(ext)) continue;
      let settings: Dictionary<TObsValue>;
      if (type === 'image_source') {
        settings = { file: path };
      } else if (type === 'browser_source') {
        settings = {
          is_local_file: true,
          local_file: path
        };
      } else if (type === 'ffmpeg_source') {
        settings = {
          is_local_file: true,
          local_file: path,
          looping: true
        };
      } else if (type === 'text_gdiplus') {
        settings = { text: fs.readFileSync(path).toString() };
      }
      return this.createSource(filename, type as TSourceType, settings);
    }
    return null;
  }

  suggestName(name: string): string {
    return namingHelpers.suggestName(name, (name: string) => this.getSourcesByName(name).length);
  }

  private onSceneItemRemovedHandler(sceneItemState: ISceneItem) {
    // remove source if it has been removed from the all scenes
    const source = this.getSource(sceneItemState.sourceId);

    if (source.type === 'scene') return;

    if (this.scenesService.getSourceScenes(source.sourceId).length > 0) return;
    this.removeSource(source.sourceId);
  }


  getAvailableSourcesTypesList(): IListOption<TSourceType>[] {
    const obsAvailableTypes = obs.InputFactory.types();
    const whitelistedTypes: TSourceType[] = [
      'image_source',
      'color_source',
      'browser_source',
      'ffmpeg_source',
      'slideshow',
      'text_gdiplus',
      'text_ft2_source',
      'monitor_capture',
      'window_capture',
      'game_capture',
      'dshow_input',
      'wasapi_input_capture',
      'wasapi_output_capture',
      'decklink-input',
      'ndi_source',
      'openvr_capture',
      'liv_capture'
    ];

    const availableWhitelistedType = whitelistedTypes.filter(type => obsAvailableTypes.includes(type));
    // 'scene' is not an obs input type so we have to set it manually
    availableWhitelistedType.push('scene');

    const availableWhitelistedSourceType =
      availableWhitelistedType.map((value) => ({
        value,
        description: $t(`source-props.${value}.name`)
      }));

    return availableWhitelistedSourceType;
  }

  getAvailableSourcesTypes(): TSourceType[] {
    return this.getAvailableSourcesTypesList().map(listItem => listItem.value);
  }

  refreshSourceAttributes() {
    const activeItems = this.scenesService.activeScene.getItems();
    const sourcesNames: string[] = [];

    activeItems.forEach(activeItem => {
      sourcesNames.push(activeItem.name);
    });

    const sourcesSize = obs.getSourcesSize(sourcesNames);

    activeItems.forEach((item, index) => {
      const source = this.state.sources[item.sourceId];

      if ((source.width !== sourcesSize[index].width) || (source.height !== sourcesSize[index].height)) {
        const size = { id: item.sourceId, width: sourcesSize[index].width,
          height: sourcesSize[index].height };
        this.UPDATE_SOURCE(size);
      }
      this.updateSourceFlags(source, sourcesSize[index].outputFlags);
    });
  }

  requestSourceSizes() {
    const activeScene = this.scenesService.activeScene;
    if (activeScene) {
      const activeItems = activeScene.getItems();
      const sourcesNames: string[] = [];

      activeItems.forEach(activeItem => {
        sourcesNames.push(activeItem.sourceId);
      });
      ipcRenderer.send('requestSourceAttributes', sourcesNames);
    }
  }

  private updateSourceFlags(source: ISource, flags: number, doNotEmit? : boolean) {
    const audio = !!(AudioFlag & flags);
    const video = !!(VideoFlag & flags);
    const async = !!(AsyncFlag & flags);
    const doNotDuplicate = !!(DoNotDuplicateFlag & flags);

    if ((source.audio !== audio) || (source.video !== video) || (source.async !== async)) {
      this.UPDATE_SOURCE({ id: source.sourceId, audio, video, async, doNotDuplicate });

      if (!doNotEmit) this.sourceUpdated.next(source);
    }
  }


  setMuted(id: string, muted: boolean) {
    const source = this.getSource(id);
    source.getObsInput().muted = muted;
    this.UPDATE_SOURCE({ id, muted });
    this.sourceUpdated.next(source.sourceState);
  }


  reset() {
    this.RESET_SOURCES();
  }

  // Utility functions / getters

  getSourceById(id: string): Source {
    return this.getSource(id);
  }


  getSourcesByName(name: string): Source[] {
    const sourceModels = Object.values(this.state.sources).filter(source => {
      return source.name === name;
    });
    return sourceModels.map(sourceModel => this.getSource(sourceModel.sourceId));
  }


  get sources(): Source[] {
    return Object.values(this.state.sources).map(sourceModel => this.getSource(sourceModel.sourceId));
  }


  getSource(id: string): Source {
    return this.state.sources[id] ? new Source(id) : void 0;
  }


  getSources() {
    return this.sources;
  }


  showSourceProperties(sourceId: string) {
    this.windowsService.closeChildWindow();

<<<<<<< HEAD
=======
    if (this.customizationService.getSettings().experimental.newWidgets) {
      const source = this.getSource(sourceId);
      const isWidget = source.getPropertiesManagerType() === 'widget';

      // show a custom component for widgets below
      const widgetsWhitelist = [
        WidgetType.BitGoal,
        WidgetType.DonationGoal,
        WidgetType.FollowerGoal,
        WidgetType.ChatBox,
        WidgetType.ViewerCount
      ];

      if (isWidget) {
        const widgetType = source.getPropertiesManagerSettings().widgetType;
        if (widgetsWhitelist.includes(widgetType)) {
          const componentName = this.widgetsService.getWidgetComponent(widgetType);

          this.windowsService.showWindow({
            componentName,
            queryParams: { sourceId },
            size: {
              width: 600,
              height: 800
            }
          });

          return;
        }
      }
    }



>>>>>>> 113faf4d
    this.windowsService.showWindow({
      componentName: 'SourceProperties',
      queryParams: { sourceId },
      size: {
        width: 600,
        height: 600
      }
    });
  }

  showShowcase() {
    this.windowsService.showWindow({
      componentName: 'SourcesShowcase',
      size: {
        width: 680,
        height: 600
      }
    });
  }


  showAddSource(sourceType: TSourceType, propertiesManager?: TPropertiesManager) {
    this.windowsService.showWindow({
      componentName: 'AddSource',
      queryParams: { sourceType, propertiesManager },
      size: {
        width: 640,
        height: 600
      }
    });
  }


  showNameSource(sourceType: TSourceType, propertiesManager?: TPropertiesManager) {
    this.windowsService.showWindow({
      componentName: 'NameSource',
      queryParams: { sourceType, propertiesManager },
      size: {
        width: 400,
        height: 250
      }
    });
  }


  showRenameSource(sourceId: string) {
    this.windowsService.showWindow({
      componentName: 'NameSource',
      queryParams: { renameId: sourceId },
      size: {
        width: 400,
        height: 250
      }
    });
  }
}
<|MERGE_RESOLUTION|>--- conflicted
+++ resolved
@@ -377,43 +377,6 @@
   showSourceProperties(sourceId: string) {
     this.windowsService.closeChildWindow();
 
-<<<<<<< HEAD
-=======
-    if (this.customizationService.getSettings().experimental.newWidgets) {
-      const source = this.getSource(sourceId);
-      const isWidget = source.getPropertiesManagerType() === 'widget';
-
-      // show a custom component for widgets below
-      const widgetsWhitelist = [
-        WidgetType.BitGoal,
-        WidgetType.DonationGoal,
-        WidgetType.FollowerGoal,
-        WidgetType.ChatBox,
-        WidgetType.ViewerCount
-      ];
-
-      if (isWidget) {
-        const widgetType = source.getPropertiesManagerSettings().widgetType;
-        if (widgetsWhitelist.includes(widgetType)) {
-          const componentName = this.widgetsService.getWidgetComponent(widgetType);
-
-          this.windowsService.showWindow({
-            componentName,
-            queryParams: { sourceId },
-            size: {
-              width: 600,
-              height: 800
-            }
-          });
-
-          return;
-        }
-      }
-    }
-
-
-
->>>>>>> 113faf4d
     this.windowsService.showWindow({
       componentName: 'SourceProperties',
       queryParams: { sourceId },
