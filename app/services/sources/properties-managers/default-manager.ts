--- conflicted
+++ resolved
@@ -44,47 +44,6 @@
     super.setPropertiesFormData(properties);
     if (this.obsSource.settings[this.mediaBackupFileSetting] !== this.currentMediaPath) {
       this.currentMediaPath = this.obsSource.settings[this.mediaBackupFileSetting];
-<<<<<<< HEAD
-=======
-      this.uploadNewMediaFile();
-    }
-  }
-
-  initializeMediaBackup() {
-    if (this.customizationService.state.mediaBackupOptOut) {
-      this.settings.mediaBackup = {};
-      return;
-    }
-
-    if (!this.userService.isLoggedIn()) return;
-
-    if (this.obsSource.id === 'ffmpeg_source') {
-      this.mediaBackupFileSetting = 'local_file';
-    } else if (this.obsSource.id === 'image_source') {
-      this.mediaBackupFileSetting = 'file';
-    } else if (this.obsSource.id === 'obs_stinger_transition') {
-      this.mediaBackupFileSetting = 'path';
-    } else {
-      return;
-    }
-
-    this.ensureMediaBackupId();
-    this.currentMediaPath = this.obsSource.settings[this.mediaBackupFileSetting];
-
-    if (this.settings.mediaBackup.serverId && this.settings.mediaBackup.originalPath) {
-      this.mediaBackupService.syncFile(
-        this.settings.mediaBackup.localId,
-        this.settings.mediaBackup.serverId,
-        this.settings.mediaBackup.originalPath
-      ).then(file => {
-        if (file && !this.destroyed) {
-          this.currentMediaPath = file.filePath;
-          this.obsSource.update({ [this.mediaBackupFileSetting]: file.filePath });
-        }
-      });
-    } else {
-      this.uploadNewMediaFile();
->>>>>>> 50bda5ab
     }
   }
 
