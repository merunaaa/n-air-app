--- conflicted
+++ resolved
@@ -41,12 +41,9 @@
   setPropertiesManagerSettings(settings: Dictionary<any>): void;
   hasProps(): boolean;
   setName(newName: string): void;
-<<<<<<< HEAD
   setDeinterlaceMode(newMode: obs.EDeinterlaceMode): void;
   setDeinterlaceFieldOrder(newOrder: obs.EDeinterlaceFieldOrder): void;
-=======
   refresh(): void;
->>>>>>> 4d3a00b4
 }
 
 
