--- conflicted
+++ resolved
@@ -26,13 +26,6 @@
 export interface ISourceComparison {
   type: TSourceType;
   propertiesManager: TPropertiesManager;
-<<<<<<< HEAD
-=======
-  widgetType?: WidgetType;
-  isStreamlabel?: boolean;
-  appId?: string;
-  appSourceId?: string;
->>>>>>> 450f3c38
 }
 
 
@@ -113,18 +106,8 @@
   'ovrstream_dc_source'
   ;
 
-<<<<<<< HEAD
 // Register new properties manager here
 export type TPropertiesManager = 'default';
-
-=======
-// Register new properties managers here
-export type TPropertiesManager =
-  | 'default'
-  | 'widget'
-  | 'streamlabels'
-  | 'platformApp';
->>>>>>> 450f3c38
 
 export interface ISourcesState {
   sources: Dictionary<ISource>;
@@ -134,19 +117,9 @@
 export interface IActivePropertyManager {
   manager: IPropertyManager;
   type: TPropertiesManager;
-<<<<<<< HEAD
-=======
-}
-
-export interface ISourceDisplayData {
-  name: string;
-  description: string;
-  demoFilename?: string;
-  supportList?: string[];
 }
 
 export interface ISourceAddOptions {
   propertiesManager: TPropertiesManager;
   propertiesManagerSettings: Dictionary<any>;
->>>>>>> 450f3c38
 }