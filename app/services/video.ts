--- conflicted
+++ resolved
@@ -69,18 +69,14 @@
       this.switchGridlines(state.selectedIds.length <= 1);
     });
 
-<<<<<<< HEAD
     // 映像部分以外の色
-    nodeObs.OBS_content_setPaddingColor(name, 31, 34, 45);
+    obs.NodeObs.OBS_content_setPaddingColor(name, 31, 34, 45);
 
     // ソースの枠線の色
-    // nodeObs.OBS_content_setOutlineColor(name, 255, 105, 82);
+    // obs.NodeObs.OBS_content_setOutlineColor(name, 255, 105, 82);
 
     // ソースから十字に伸びる線の色
-    // nodeObs.OBS_content_setGuidelineColor(name, 255, 105, 82);
-=======
-    obs.NodeObs.OBS_content_setPaddingColor(name, 11, 22, 28);
->>>>>>> c5e6c1a1
+    // obs.NodeObs.OBS_content_setGuidelineColor(name, 255, 105, 82);
 
     if (options.paddingSize != null) {
       obs.NodeObs.OBS_content_setPaddingSize(name, options.paddingSize);
