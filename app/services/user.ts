import Vue from 'vue';
import URI from 'urijs';
import { defer } from 'lodash';
import { PersistentStatefulService } from 'services/persistent-stateful-service';
import { Inject } from 'util/injector';
import { mutation } from 'services/stateful-service';
import electron from 'electron';
<<<<<<< HEAD
=======
import { HostsService } from './hosts';
import { ChatbotApiService } from './chatbot';
import { IncrementalRolloutService } from 'services/incremental-rollout';
>>>>>>> 1ce3c637
import {
  getPlatformService,
  IPlatformAuth,
  TPlatform,
  IPlatformService,
  IStreamingSetting
} from './platforms';
import Raven from 'raven-js';
import { AppService } from 'services/app';
import { SceneCollectionsService } from 'services/scene-collections';
import { Subject } from 'rxjs/Subject';
import { Observable } from 'rxjs/Observable';
import { mergeStatic } from 'rxjs/operator/merge';
import { WindowsService } from 'services/windows';
import {
  cpu as systemInfoCpu,
  graphics as systemInfoGraphics,
  osInfo as systemInfoOsInfo,
  uuid as systemInfoUuid,
} from 'systeminformation';
import {
  totalmem as nodeTotalMem,
  freemem as nodeFreeMem,
  cpus as nodeCpus,
  release as nodeOsRelease,
} from 'os';
import { memoryUsage as nodeMemUsage } from 'process';
import { $t } from 'services/i18n';
import uuid from 'uuid/v4';
import { OnboardingService } from './onboarding';

// Eventually we will support authing multiple platforms at once
interface IUserServiceState {
  auth?: IPlatformAuth;
}

export class UserService extends PersistentStatefulService<IUserServiceState> {
  @Inject() private appService: AppService;
  @Inject() private sceneCollectionsService: SceneCollectionsService;
  @Inject() private windowsService: WindowsService;
  @Inject() private onboardingService: OnboardingService;
<<<<<<< HEAD
=======
  @Inject() private navigationService: NavigationService;
  @Inject() private chatbotApiService: ChatbotApiService;
  @Inject() private incrementalRolloutService: IncrementalRolloutService;
>>>>>>> 1ce3c637

  @mutation()
  LOGIN(auth: IPlatformAuth) {
    Vue.set(this.state, 'auth', auth);
  }

  @mutation()
  LOGOUT() {
    Vue.delete(this.state, 'auth');
  }

  @mutation()
  private SET_PLATFORM_TOKEN(token: string) {
    this.state.auth.platform.token = token;
  }

  @mutation()
  private SET_CHANNEL_ID(id: string) {
    this.state.auth.platform.channelId = id;
  }

  userLogin = new Subject<IPlatformAuth>();
  userLogout = new Subject<void>();
  userLoginState: Observable<IPlatformAuth | void> = mergeStatic(this.userLogin, this.userLogout);

  init() {
    super.init();
    this.setRavenContext();
<<<<<<< HEAD
    this.validateLogin().then(() => {
      this.updatePlatformUserInfo();
    });
=======
    this.validateLogin();
    this.incrementalRolloutService.fetchAvailableFeatures();
>>>>>>> 1ce3c637
  }

  mounted() {
    // This is used for faking authentication in tests
    electron.ipcRenderer.on(
      'testing-fakeAuth',
      async (e: Electron.Event, auth: any) => {
        this.LOGIN(auth);
        await this.sceneCollectionsService.setupNewUser();
      }
    );
  }

  // Makes sure the user's login is still good
  validateLogin(): Promise<void> {
    if (!this.isLoggedIn()) return Promise.resolve();

    console.log('validateLogin: this.platform=' + JSON.stringify(this.platform));
    const service = getPlatformService(this.platform.type);
    if (service && service.isLoggedIn) {
      return service.isLoggedIn().then(valid => {
        if (!valid) {
          this.LOGOUT();
          this.userLogout.next();
        }
      });
    }

    // ここに来るパターンは存在しないはず
    console.error('unexpected state: There is no proper instance of the platform service');
    this.LOGOUT();
    return Promise.resolve();
  }

  isLoggedIn() {
    return !!(this.state.auth && this.state.auth.apiToken);
  }

  /**
   * This is a uuid that persists across the application lifetime and uniquely
   * identifies this particular installation of N Air, even when the user is
   * not logged in.
   */
  getLocalUserId() {
    const localStorageKey = 'NAirLocalUserId';
    let userId = localStorage.getItem(localStorageKey);

    if (!userId) {
      userId = uuid();
      localStorage.setItem(localStorageKey, userId);
    }

    return userId;
  }

  get apiToken() {
    if (this.isLoggedIn()) return this.state.auth.apiToken;
  }

  get platform() {
    if (this.isLoggedIn()) {
      return this.state.auth.platform;
    }
  }

  get username() {
    if (this.isLoggedIn()) {
      return this.state.auth.platform.username;
    }
  }
  get userIcon() {
    if (this.isLoggedIn()) {
      return this.state.auth.platform.userIcon;
    }
  }
  get platformId() {
    if (this.isLoggedIn()) {
      return this.state.auth.platform.id;
    }
  }
  get platformUserPageURL() {
    if (this.isLoggedIn()) {
      const platform = getPlatformService(this.state.auth.platform.type);
      if (platform.getUserPageURL !== undefined) {
        return platform.getUserPageURL();
      }
      return '';
    }
  }

  get channelId() {
    if (this.isLoggedIn()) {
      return this.state.auth.platform.channelId;
    }
  }

  async showLogin() {
    if (this.isLoggedIn()) await this.logOut();
    this.onboardingService.start({ isLogin: true });
  }

  private async login(service: IPlatformService, auth: IPlatformAuth) {
    this.LOGIN(auth);
    this.userLogin.next(auth);
    this.setRavenContext();
    await this.sceneCollectionsService.setupNewUser();
  }

  async logOut() {
    // Attempt to sync scense before logging out
    this.appService.startLoading();

    // TODO niconico専用なので抽象化する
    getPlatformService('niconico').logout();

    await this.sceneCollectionsService.save();

    /* DEBUG
    await this.sceneCollectionsService.safeSync();
    */
    this.userLogout.next();

    this.LOGOUT();
    electron.remote.session.defaultSession.clearStorageData({ storages: ['cookies'] });
    this.appService.finishLoading();
  }

  /**
   * Starts the authentication process.  Multiple callbacks
   * can be passed for various events.
   */
  startAuth(
    platform: TPlatform,
    onWindowShow: (...args: any[]) => any,
    onAuthStart: (...args: any[]) => any,
    onAuthCancel: (...args: any[]) => any,
    onAuthFinish: (...args: any[]) => any
  ) {
    const service = getPlatformService(platform);
    console.log('startAuth service = ' + JSON.stringify(service));

    const authWindow = new electron.remote.BrowserWindow({
      ...service.authWindowOptions,
      alwaysOnTop: false,
      show: false,
      webPreferences: {
        nodeIntegration: false,
        nativeWindowOpen: true,
        sandbox: true
      }
    });

    authWindow.webContents.on('did-navigate', async (e, url) => {
      const parsed = this.parseAuthFromUrl(url);
      console.log('parsed = ' + JSON.stringify(parsed)); // DEBUG

      if (parsed) {
        authWindow.close();
        onAuthStart();
        await this.login(service, parsed);
        defer(onAuthFinish);
      }
    });

    authWindow.once('ready-to-show', () => {
      authWindow.show();
      defer(onWindowShow);
    });

    authWindow.once('close', () => {
      onAuthCancel();
    });

    authWindow.setMenu(null);
    authWindow.loadURL(service.authUrl);
  }

  /**
   * ユーザアイコンなどの情報だけ更新する
   * FIXME: validateLoginが成功した後にHTTPエラーが返ってくると説明なしにウィンドウが出てしまう
   */
  private updatePlatformUserInfo() {
    if (!this.isLoggedIn()) return;

    const service = getPlatformService(this.platform.type);

    const authWindow = new electron.remote.BrowserWindow({
      ...service.authWindowOptions,
      alwaysOnTop: false,
      show: false,
      webPreferences: {
        nodeIntegration: false,
        nativeWindowOpen: true,
        sandbox: true
      }
    });

    authWindow.webContents.on('did-navigate', (e, url) => {
      const parsed = this.parseAuthFromUrl(url);

      if (parsed) {
        authWindow.close();
        this.LOGIN(parsed);
        this.userLogin.next(parsed);
        this.setRavenContext();
      } else {
        // 認可されていない場合は画面を出して操作可能にする
        authWindow.show();
      }
    });

    authWindow.setMenu(null);
    authWindow.loadURL(service.authUrl);
  }

  updatePlatformToken(token: string) {
    this.SET_PLATFORM_TOKEN(token);
  }

  updatePlatformChannelId(id: string) {
    this.SET_CHANNEL_ID(id);
  }

  /**
   * Parses tokens out of the auth URL
   */
  private parseAuthFromUrl(url: string) {
    const query = URI.parseQuery(URI.parse(url).query) as Dictionary<string>;

    if (
      query.token &&
      query.platform_username &&
      query.platform_token &&
      query.platform_id &&
      query.oauth_token
    ) {
      return {
        apiToken: query.oauth_token,
        platform: {
          type: query.platform,
          username: query.platform_username,
          token: query.platform_token,
          id: query.platform_id,
          userIcon: query.platform_user_icon,
        }
      } as IPlatformAuth;
    }

    return false;
  }

  /**
   * Registers the current user information with Raven so
   * we can view more detailed information in sentry.
   */
  async setRavenContext() {
    if (!this.isLoggedIn()) return;
    Raven.setUserContext({ username: this.username, id: this.platformId });
    Raven.setExtraContext(await this.getUserExtraContext());
  }

  async getUserExtraContext() {
    try{
      const [graphics, cpu, osInfo, osUuid] = await Promise.all([
        systemInfoGraphics(),
        systemInfoCpu(),
        systemInfoOsInfo(),
        systemInfoUuid(),
      ]);

      return {
        platform: this.platform ? this.platform.type : 'not logged in',
        cpuModel: nodeCpus()[0].model,
        cpuCores: `physical:${cpu.physicalCores} logical:${cpu.cores}`,
        gpus: graphics.controllers,
        os: `${osInfo.distro} ${osInfo.release}`,
        osUuid: osUuid.os,
        memTotal: nodeTotalMem(),
        memAvailable: nodeFreeMem(),
        memUsage: nodeMemUsage(),
      };
    } catch (err) {
      return {
        platform: this.platform ? this.platform.type : 'not logged in',
        cpuModel: nodeCpus()[0].model,
        cpuCores: `logical:${nodeCpus().length}`,
        os: nodeOsRelease(),
        memTotal: nodeTotalMem(),
        memAvailable: nodeFreeMem(),
        memUsage: nodeMemUsage(),
        exceptionWhenGetSystemInfo: err
      };
    }
  }

  popoutRecentEvents() {
    this.windowsService.createOneOffWindow({
      componentName: 'RecentEvents',
      title: $t('Recent Events'),
      size: {
        width: 800,
        height: 600
      }
    }, 'RecentEvents');
  }

  async updateStreamSettings(programId: string = ''): Promise<IStreamingSetting> {
    return await getPlatformService(this.platform.type).setupStreamSettings(programId);
  }

  isNiconicoLoggedIn() {
    return this.isLoggedIn() && this.platform && this.platform.type === 'niconico';
  }
}

/**
 * You can use this decorator to ensure the user is logged in
 * before proceeding
 */
export function requiresLogin() {
  return (target: any, methodName: string, descriptor: PropertyDescriptor) => {
    const original = descriptor.value;

    return {
      ...descriptor,
      value(...args: any[]) {
        // TODO: Redirect to login if not logged in?
        if (UserService.instance.isLoggedIn()) {
          return original.apply(target, args);
        }
      }
    };
  };
}<|MERGE_RESOLUTION|>--- conflicted
+++ resolved
@@ -5,12 +5,7 @@
 import { Inject } from 'util/injector';
 import { mutation } from 'services/stateful-service';
 import electron from 'electron';
-<<<<<<< HEAD
-=======
-import { HostsService } from './hosts';
-import { ChatbotApiService } from './chatbot';
 import { IncrementalRolloutService } from 'services/incremental-rollout';
->>>>>>> 1ce3c637
 import {
   getPlatformService,
   IPlatformAuth,
@@ -52,14 +47,8 @@
   @Inject() private sceneCollectionsService: SceneCollectionsService;
   @Inject() private windowsService: WindowsService;
   @Inject() private onboardingService: OnboardingService;
-<<<<<<< HEAD
-=======
-  @Inject() private navigationService: NavigationService;
-  @Inject() private chatbotApiService: ChatbotApiService;
   @Inject() private incrementalRolloutService: IncrementalRolloutService;
->>>>>>> 1ce3c637
-
-  @mutation()
+
   LOGIN(auth: IPlatformAuth) {
     Vue.set(this.state, 'auth', auth);
   }
@@ -86,14 +75,10 @@
   init() {
     super.init();
     this.setRavenContext();
-<<<<<<< HEAD
     this.validateLogin().then(() => {
       this.updatePlatformUserInfo();
     });
-=======
-    this.validateLogin();
     this.incrementalRolloutService.fetchAvailableFeatures();
->>>>>>> 1ce3c637
   }
 
   mounted() {
