--- conflicted
+++ resolved
@@ -4,17 +4,8 @@
 type TAppPage =
   | 'Studio'
   | 'Onboarding'
-<<<<<<< HEAD
   | 'Questionaire'
   | 'PatchNotes';
-=======
-  | 'BrowseOverlays'
-  | 'PatchNotes'
-  | 'Chatbot'
-  | 'DesignSystem'
-  | 'PlatformAppContainer'
-  | 'PlatformAppStore';
->>>>>>> 450f3c38
 
 interface INavigationState {
   currentPage: TAppPage;
