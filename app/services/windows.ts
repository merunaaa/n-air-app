// This singleton class provides a renderer-space API
// for spawning various child windows.
import { cloneDeep } from 'lodash';

import Main from 'components/windows/Main.vue';
import Settings from 'components/windows/Settings.vue';
import SourcesShowcase from 'components/windows/SourcesShowcase.vue';
import SceneTransitions from 'components/windows/SceneTransitions.vue';
import AddSource from 'components/windows/AddSource.vue';
import RenameSource from 'components/windows/RenameSource.vue';
import NameScene from 'components/windows/NameScene.vue';
import NameFolder from 'components/windows/NameFolder.vue';
import SourceProperties from 'components/windows/SourceProperties.vue';
import SourceFilters from 'components/windows/SourceFilters.vue';
import AddSourceFilter from 'components/windows/AddSourceFilter.vue';
import AdvancedAudio from 'components/windows/AdvancedAudio.vue';
import Notifications from 'components/windows/Notifications.vue';
import Troubleshooter from 'components/windows/Troubleshooter.vue';
import Blank from 'components/windows/Blank.vue';
import ManageSceneCollections from 'components/windows/ManageSceneCollections.vue';
import Projector from 'components/windows/Projector.vue';
import OptimizeForNiconico from 'components/windows/OptimizeForNiconico.vue';
import CroppingOverlay from 'components/windows/CroppingOverlay.vue';
import NicoliveProgramSelector from 'components/windows/NicoliveProgramSelector.vue';
import Informations from 'components/windows/Informations.vue';
import { mutation, StatefulService } from 'services/stateful-service';
import electron from 'electron';
import Vue from 'vue';
import Util from 'services/utils';
import { Subject } from 'rxjs/Subject';
import ExecuteInCurrentWindow from '../util/execute-in-current-window';
<<<<<<< HEAD
=======
import MediaShare from 'components/widgets/MediaShare.vue';
import SlVueTree from 'sl-vue-tree';
>>>>>>> 48137b3e

const { ipcRenderer, remote } = electron;
const BrowserWindow = remote.BrowserWindow;
const uuid = window['require']('uuid/v4');

// This is a list of components that are registered to be
// top level components in new child windows.
export function getComponents() {
  return {
    Main,
    Settings,
    SceneTransitions,
    SourcesShowcase,
    RenameSource,
    AddSource,
    NameScene,
    NameFolder,
    SourceProperties,
    SourceFilters,
    AddSourceFilter,
    Blank,
    AdvancedAudio,
    Notifications,
    Troubleshooter,
    ManageSceneCollections,
    Projector,
    OptimizeForNiconico,
    CroppingOverlay,
    NicoliveProgramSelector,
    Informations,
  };
}


export interface IWindowOptions {
  componentName: string;
  queryParams?: Dictionary<any>;
  size?: {
    x?: number;
    y?: number;
    width: number;
    height: number;
  };
  scaleFactor: number;
  isShown: boolean;
  title?: string;
  center?: boolean;
  transparent?: boolean;
  resizable?: boolean;
  alwaysOnTop?: boolean;
  isPreserved?: boolean;
  preservePrevWindow?: boolean;
  prevWindowOptions? : IWindowOptions;
  isFullScreen?: boolean;
}

interface IWindowsState {
  [windowId: string]: IWindowOptions;
}

const DEFAULT_WINDOW_OPTIONS: IWindowOptions = {
  componentName: '',
  scaleFactor: 1,
  isShown: true
};

export class WindowsService extends StatefulService<IWindowsState> {

  /**
   * 'main' and 'child' are special window ids that always exist
   * and have special purposes.  All other windows ids are considered
   * 'one-off' windows and can be freely created and destroyed.
   */
  static initialState: IWindowsState = {
    main: {
      componentName: 'Main',
      scaleFactor: 1,
      title: `${remote.process.env.NAIR_PRODUCT_NAME} - Ver: ${remote.process.env.NAIR_VERSION}`,
      isShown: true
    },
    child: {
      componentName: '',
      scaleFactor: 1,
      isShown: false
    }
  };

  // This is a list of components that are registered to be
  // top level components in new child windows.
  components = getComponents();

  windowUpdated = new Subject<{windowId: string, options: IWindowOptions}>();
  private windows: Dictionary<Electron.BrowserWindow> = {};


  init() {
    const windows = BrowserWindow.getAllWindows();

    this.windows.main = windows[0];
    this.windows.child = windows[1];

    this.updateScaleFactor('main');
    this.updateScaleFactor('child');
    this.windows.main.on('move', () => this.updateScaleFactor('main'));
    this.windows.child.on('move', () => this.updateScaleFactor('child'));
  }

  private updateScaleFactor(windowId: string) {
    const window = this.windows[windowId];
    const bounds = window.getBounds();
    const currentDisplay = electron.screen.getDisplayMatching(bounds);
    this.UPDATE_SCALE_FACTOR(windowId, currentDisplay.scaleFactor);
  }

  showWindow(options: Partial<IWindowOptions>) {
    // Don't center the window if it's the same component
    // This prevents "snapping" behavior when navigating settings
    if (options.componentName !== this.state.child.componentName) options.center = true;

    ipcRenderer.send('window-showChildWindow', options);
    this.updateChildWindowOptions(options);
  }

  closeChildWindow() {
    const windowOptions = this.state.child;

    // show previous window if `preservePrevWindow` flag is true
    if (windowOptions.preservePrevWindow && windowOptions.prevWindowOptions) {
      const options = {
        ...windowOptions.prevWindowOptions,
        isPreserved: true
      };

      ipcRenderer.send('window-showChildWindow', options);
      this.updateChildWindowOptions(options);
      return;
    }


    // This prevents you from seeing the previous contents
    // of the window for a split second after it is shown.
    this.updateChildWindowOptions({ componentName: '', isShown: false });

    // Refocus the main window
    ipcRenderer.send('window-focusMain');
    ipcRenderer.send('window-closeChildWindow');
  }

  closeMainWindow() {
    remote.getCurrentWindow().close();
  }


  /**
   * Creates a one-off window that will not impact or close
   * any existing windows, and will cease to exist when closed.
   * @param options window options
   * @param windowId A unique window id.  If a window with that id
   * already exists, this function will focus the existing window instead.
   * @return the window id of the created window
   */
  createOneOffWindow(options: Partial<IWindowOptions>, windowId?: string): string {
    windowId = windowId || uuid();

    if (this.windows[windowId]) {
      this.windows[windowId].restore();
      this.windows[windowId].focus();
      return windowId;
    }

    this.CREATE_ONE_OFF_WINDOW(windowId, options);

    const newWindow = this.windows[windowId] = new BrowserWindow({
      frame: false,
      title: options.title || 'New Window',
      transparent: options.transparent,
      resizable: options.resizable,
      alwaysOnTop: options.alwaysOnTop,
    });

    newWindow.setMenu(null);
    newWindow.on('closed', () => {
      delete this.windows[windowId];
      this.DELETE_ONE_OFF_WINDOW(windowId);
    });

    if (Util.isDevMode()) {
      newWindow.webContents.openDevTools({ mode: 'detach' });
    }

    const indexUrl = remote.getGlobal('indexUrl');

    // サイズ指定をコンストラクタで行うと、メインモニタより大きなウィンドウを作れない
    // enableLargerThanScreenを指定しても効かなかったので後から明示的に与える
    const width = options.size && typeof options.size.width === 'number' ? options.size.width : 400;
    const height = options.size && typeof options.size.height === 'number' ? options.size.height : 400;
    newWindow.setSize(width, height);

    if (options.size && typeof options.size.x === 'number' && typeof options.size.y === 'number') {
      newWindow.setPosition(options.size.x, options.size.y);

      // サブモニタの座標がそれぞれ負のときに異常な値になる問題があり
      // 非同期にもう一回座標を与えてやるといい感じに画面内に収めてくれる
      setTimeout(() => newWindow.setPosition(options.size.x, options.size.y), 200);
    }

    newWindow.loadURL(`${indexUrl}?windowId=${windowId}`);

    return windowId;
  }

  setOneOffFullscreen(windowId: string, fullscreen: boolean) {
    this.UPDATE_ONE_OFF_WINDOW(windowId, { isFullScreen: fullscreen });
  }

  /**
   * Closes all one-off windows
   */
  closeAllOneOffs() {
    Object.keys(this.windows).forEach(windowId => {
      if (windowId === 'main') return;
      if (windowId === 'child') return;
      if (this.windows[windowId]) {
        if (!this.windows[windowId].isDestroyed()) {
          this.windows[windowId].destroy();
        }
      }
    });
  }


  // @ExecuteInCurrentWindow()
  getChildWindowOptions(): IWindowOptions {
    return this.state.child;
  }

  // @ExecuteInCurrentWindow()
  getChildWindowQueryParams(): Dictionary<string> {
    return this.getChildWindowOptions().queryParams || {};
  }

  // @ExecuteInCurrentWindow()
  getWindowOptions(windowId: string) {
    return this.state[windowId].queryParams || {};
  }

  getWindow(windowId: string) {
    return this.windows[windowId];
  }

  updateChildWindowOptions(optionsPatch: Partial<IWindowOptions>) {
    const newOptions: IWindowOptions = {
      ...DEFAULT_WINDOW_OPTIONS,
      ...optionsPatch,
      scaleFactor: this.state.child.scaleFactor,
    };
    if (newOptions.preservePrevWindow) {
      const currentOptions = cloneDeep(this.state.child);

      if (currentOptions.preservePrevWindow) {
        throw new Error('You can\'t use preservePrevWindow option for more that 1 window in the row');
      }

      newOptions.prevWindowOptions = currentOptions;

      // restrict saving history only for 1 window before
      delete newOptions.prevWindowOptions.prevWindowOptions;
    }

    this.SET_CHILD_WINDOW_OPTIONS(newOptions);
    this.windowUpdated.next({ windowId: 'child', options: newOptions });
  }

  updateMainWindowOptions(options: Partial<IWindowOptions>) {
    this.UPDATE_MAIN_WINDOW_OPTIONS(options);
  }

  @mutation()
  private SET_CHILD_WINDOW_OPTIONS(options: IWindowOptions) {
    options.queryParams = options.queryParams || {};
    this.state.child = options;
  }

  @mutation()
  private UPDATE_MAIN_WINDOW_OPTIONS(options: Partial<IWindowOptions>) {
    this.state.main = { ...this.state.main, ...options };
  }

  @mutation()
  private UPDATE_SCALE_FACTOR(windowId: string, scaleFactor: number) {
    this.state[windowId].scaleFactor = scaleFactor;
  }

  @mutation()
  private CREATE_ONE_OFF_WINDOW(windowId: string, options: Partial<IWindowOptions>) {
    const opts = {
      componentName: 'Blank',
      scaleFactor: 1,
      ...options
    };

    Vue.set(this.state, windowId, opts);
  }

  @mutation()
  private UPDATE_ONE_OFF_WINDOW(windowId: string, options: Partial<IWindowOptions>) {
    const oldOpts = this.state[windowId];
    Vue.set(this.state, windowId, { ...oldOpts, ...options })
  }

  @mutation()
  private DELETE_ONE_OFF_WINDOW(windowId: string) {
    Vue.delete(this.state, windowId);
  }
}<|MERGE_RESOLUTION|>--- conflicted
+++ resolved
@@ -29,11 +29,6 @@
 import Util from 'services/utils';
 import { Subject } from 'rxjs/Subject';
 import ExecuteInCurrentWindow from '../util/execute-in-current-window';
-<<<<<<< HEAD
-=======
-import MediaShare from 'components/widgets/MediaShare.vue';
-import SlVueTree from 'sl-vue-tree';
->>>>>>> 48137b3e
 
 const { ipcRenderer, remote } = electron;
 const BrowserWindow = remote.BrowserWindow;
