import Vue from 'vue';
<<<<<<< HEAD
import { Subject } from 'rxjs/Subject';
import { Subscription } from 'rxjs/Subscription';
import { mutation, StatefulService, ServiceHelper } from 'services/stateful-service';
import { SourcesService, ISource, Source } from 'services/sources';
import { ScenesService } from 'services/scenes';
=======
import { Subject, Subscription, Observable } from 'rxjs';
import { mutation, StatefulService, ServiceHelper } from '../stateful-service';
import { SourcesService, ISource, Source } from '../sources';
import { ScenesService } from '../scenes';
>>>>>>> c816a655
import * as obs from '../../../obs-api';
import Utils from 'services/utils';
import { Inject } from 'util/injector';
import { InitAfter } from 'util/service-observer';
import { WindowsService } from 'services/windows';
import {
  IObsBitmaskInput, IObsInput, IObsListInput, IObsNumberInputValue, TObsFormData,
} from 'components/obs/inputs/ObsInput';
import {
  IAudioDevice, IAudioServiceApi, IAudioSource, IAudioSourceApi, IAudioSourcesState, IFader,
  IVolmeter
} from './audio-api';
import { $t } from 'services/i18n';
import uuid from 'uuid/v4';
import { omit } from 'lodash';

export enum E_AUDIO_CHANNELS {
  OUTPUT_1 = 1,
  OUTPUT_2 = 2,
  INPUT_1 = 3,
  INPUT_2 = 4,
  INPUT_3 = 5,
}

interface IAudioSourceData {
  fader?: obs.IFader;
  volmeter?: obs.IVolmeter;
  callbackInfo?: obs.ICallbackData;
  stream?: Observable<IVolmeter>;
}

@InitAfter('SourcesService')
export class AudioService extends StatefulService<IAudioSourcesState> implements IAudioServiceApi {

  static initialState: IAudioSourcesState = {
    audioSources: {}
  };

  audioSourceUpdated = new Subject<IAudioSource>();

  sourceData: Dictionary<IAudioSourceData> = {};

  @Inject() private sourcesService: SourcesService;
  @Inject() private scenesService: ScenesService;
  @Inject() private windowsService: WindowsService;


  protected init() {

    this.sourcesService.sourceAdded.subscribe(sourceModel => {
      const source = this.sourcesService.getSource(sourceModel.sourceId);
      if (!source.audio) return;
      this.createAudioSource(source);
    });

    this.sourcesService.sourceUpdated.subscribe(source => {
      const audioSource = this.getSource(source.sourceId);

      if (!audioSource && source.audio) {
        this.createAudioSource(this.sourcesService.getSource(source.sourceId));
      }

      if (audioSource && !source.audio) {
        this.removeAudioSource(source.sourceId);
      }
    });

    this.sourcesService.sourceRemoved.subscribe(source => {
      if (source.audio) this.removeAudioSource(source.sourceId);
    });

  }


  static timeSpecToMs(timeSpec: obs.ITimeSpec): number {
    return timeSpec.sec * 1000 + Math.floor(timeSpec.nsec / 1000000);
  }


  static msToTimeSpec(ms: number): obs.ITimeSpec {
    return {
      sec: Math.floor(ms / 1000),
      nsec: Math.floor(ms % 1000) * 1000000
    };
  }


  getSource(sourceId: string): AudioSource {
    return this.state.audioSources[sourceId] ? new AudioSource(sourceId) : void 0;
  }


  getSources(): AudioSource[] {
    return Object.keys(this.state.audioSources).map(sourceId => this.getSource(sourceId));
  }


  getSourcesForCurrentScene(): AudioSource[] {
    return this.getSourcesForScene(this.scenesService.activeSceneId);
  }


  getSourcesForScene(sceneId: string): AudioSource[] {
    const scene = this.scenesService.getScene(sceneId);
    const sceneSources = scene.getNestedSources({ excludeScenes: true })
      .filter(sceneItem => sceneItem.audio);

    const globalSources = this.sourcesService.getSources().filter(source => source.channel !== void 0);
    return globalSources
      .concat(sceneSources)
      .map((sceneSource: ISource) => this.getSource(sceneSource.sourceId))
      .filter(item => item);
  }

  unhideAllSourcesForCurrentScene() {
    this.getSourcesForCurrentScene().forEach(source => {
      source.setHidden(false);
    });
  }

  fetchFaderDetails(sourceId: string): IFader {
    const source = this.sourcesService.getSource(sourceId);
    const obsFader = this.sourceData[source.sourceId].fader;

    return {
      db: obsFader.db || 0,
      deflection: obsFader.deflection,
      mul: obsFader.mul,
    };
  }


  generateAudioSourceData(sourceId: string): IAudioSource {
    const source = this.sourcesService.getSource(sourceId);
    const obsSource = source.getObsInput();

    const fader = this.fetchFaderDetails(sourceId);

    return {
      sourceId: source.sourceId,
      fader,
      audioMixers: obsSource.audioMixers,
      monitoringType: obsSource.monitoringType,
      forceMono: !!(obsSource.flags & obs.ESourceFlags.ForceMono),
      syncOffset: AudioService.timeSpecToMs(obsSource.syncOffset),
      muted: obsSource.muted,
      resourceId: 'AudioSource' + JSON.stringify([sourceId]),
      mixerHidden: false
    };
  }


  getDevices(): IAudioDevice[] {
    const devices: IAudioDevice[] = [];
    const obsAudioInput = obs.InputFactory.create('wasapi_input_capture', uuid());
    const obsAudioOutput = obs.InputFactory.create('wasapi_output_capture', uuid());

    (obsAudioInput.properties.get('device_id') as obs.IListProperty).details.items
      .forEach((item: { name: string, value: string}) => {
        devices.push({
          id: item.value,
          description: item.name,
          type: 'input'
        });
      });

    (obsAudioOutput.properties.get('device_id') as obs.IListProperty).details.items
      .forEach((item: { name: string, value: string}) => {
        devices.push({
          id: item.value,
          description: item.name,
          type: 'output'
        });
      });

    obsAudioInput.release();
    obsAudioOutput.release();
    return devices;
  }

  showAdvancedSettings() {
    this.windowsService.showWindow({
      componentName: 'AdvancedAudio',
      title: $t('audio.advancedAudioSettings'),
      size: {
        width: 720,
        height: 600
      }
    });
  }

  setSettings(sourceId: string, patch: Partial<IAudioSource>) {
    const obsInput = this.sourcesService.getSourceById(sourceId).getObsInput();

    // Fader is ignored by this method.  Use setFader instead
    const newPatch = omit(patch, 'fader');

    Object.keys(newPatch).forEach(name => {
      const value = newPatch[name];
      if (value === void 0) return;

      if (name === 'syncOffset') {
        obsInput.syncOffset = AudioService.msToTimeSpec(value);
      } else if (name === 'forceMono') {
        if (this.getSource(sourceId).forceMono !== value) {
          value ?
            obsInput.flags = obsInput.flags | obs.ESourceFlags.ForceMono :
            obsInput.flags -= obs.ESourceFlags.ForceMono;
        }
      } else if (name === 'muted') {
        this.sourcesService.setMuted(sourceId, value);
      } else {
        obsInput[name] = value;
      }
    });

    this.UPDATE_AUDIO_SOURCE(sourceId, newPatch);
    this.audioSourceUpdated.next(this.state.audioSources[sourceId]);
  }

  setFader(sourceId: string, patch: Partial<IFader>) {
    const obsFader = this.sourceData[sourceId].fader;

    if (patch.deflection) obsFader.deflection = patch.deflection;
    if (patch.mul) obsFader.mul = patch.mul;
    // We never set db directly

    const fader = this.fetchFaderDetails(sourceId);
    Object.assign({}, fader, patch);

    this.UPDATE_AUDIO_SOURCE(sourceId, { fader });
    this.audioSourceUpdated.next(this.state.audioSources[sourceId]);
  }

  private createAudioSource(source: Source) {
    this.sourceData[source.sourceId] = {};

    const obsVolmeter = obs.VolmeterFactory.create(obs.EFaderType.IEC);
    obsVolmeter.attach(source.getObsInput());
    this.sourceData[source.sourceId].volmeter = obsVolmeter;

    const obsFader = obs.FaderFactory.create(obs.EFaderType.IEC);
    obsFader.attach(source.getObsInput());
    this.sourceData[source.sourceId].fader = obsFader;

    this.initVolmeterStream(source.sourceId);
    this.ADD_AUDIO_SOURCE(this.generateAudioSourceData(source.sourceId));
  }

  private initVolmeterStream(sourceId: string) {
    const volmeterStream = new Subject<IVolmeter>();

    let gotEvent = false;
    let lastVolmeterValue: IVolmeter;
    let volmeterCheckTimeoutId: number;
    this.sourceData[sourceId].callbackInfo = this.sourceData[sourceId].volmeter.addCallback(
      (magnitude: number[], peak: number[], inputPeak: number[]) => {
        const volmeter: IVolmeter = { magnitude, peak, inputPeak };

        volmeterStream.next(volmeter);
        lastVolmeterValue = volmeter;
        gotEvent = true;
      }
    );

    /* This is useful for media sources since the volmeter will abruptly stop
     * sending events in the case of hiding the source. It might be better
     * to eventually just hide the mixer item as well though */
    function volmeterCheck() {
      if (!gotEvent) {
        volmeterStream.next({
          ...lastVolmeterValue,
          magnitude: [-Infinity],
          peak: [-Infinity],
          inputPeak: [-Infinity]
        });
      }

      gotEvent = false;
      volmeterCheckTimeoutId = window.setTimeout(volmeterCheck, 100);
    }

    volmeterCheck();

    this.sourceData[sourceId].stream = volmeterStream;
  }

  private removeAudioSource(sourceId: string) {
    this.sourceData[sourceId].volmeter.removeCallback(this.sourceData[sourceId].callbackInfo);
    delete this.sourceData[sourceId];
    this.REMOVE_AUDIO_SOURCE(sourceId);
  }


  @mutation()
  private ADD_AUDIO_SOURCE(source: IAudioSource) {
    Vue.set(this.state.audioSources, source.sourceId, source);
  }

  @mutation()
  private UPDATE_AUDIO_SOURCE(sourceId: string, patch: Partial<IAudioSource>) {
    Object.assign(this.state.audioSources[sourceId], patch);
  }

  @mutation()
  private REMOVE_AUDIO_SOURCE(sourceId: string) {
    Vue.delete(this.state.audioSources, sourceId);
  }
}

@ServiceHelper()
export class AudioSource implements IAudioSourceApi {
  name: string;
  sourceId: string;
  fader: IFader;
  muted: boolean;
  forceMono: boolean;
  audioMixers: number;
  monitoringType: obs.EMonitoringType;
  syncOffset: number;
  resourceId: string;
  mixerHidden: boolean;

  @Inject()
  private audioService: AudioService;

  @Inject()
  private sourcesService: SourcesService;

  private audioSourceState: IAudioSource;

  constructor(sourceId: string) {
    this.audioSourceState = this.audioService.state.audioSources[sourceId];
    const sourceState = this.sourcesService.state.sources[sourceId];
    Utils.applyProxy(this, this.audioSourceState);
    Utils.applyProxy(this, sourceState);
  }

  getModel(): IAudioSource & ISource {
    return { ...this.source.sourceState, ...this.audioSourceState };
  }

  getSettingsForm(): TObsFormData {

    return [
      <IObsNumberInputValue>{
        name: 'deflection',
        value: Math.round(this.fader.deflection * 100),
        description: $t('audio.volumeInPercent'),
        showDescription: false,
        visible: true,
        enabled: true,
        minVal: 0,
        maxVal: 100,
        type: 'OBS_PROPERTY_INT'
      },

      <IObsInput<boolean>> {
        value: this.forceMono,
        name: 'forceMono',
        description: $t('audio.downmixToMono'),
        showDescription: false,
        type: 'OBS_PROPERTY_BOOL',
        visible: true,
        enabled: true,
      },

      <IObsInput<number>> {
        value: this.syncOffset,
        name: 'syncOffset',
        description: $t('audio.syncOffsetInMs'),
        showDescription: false,
        type: 'OBS_PROPERTY_UINT',
        visible: true,
        enabled: true,
      },

      <IObsListInput<obs.EMonitoringType>> {
        value: this.monitoringType,
        name: 'monitoringType',
        description: $t('audio.audioMonitoring'),
        showDescription: false,
        type: 'OBS_PROPERTY_LIST',
        visible: true,
        enabled: true,
        options: [
          { value: obs.EMonitoringType.None, description: $t('audio.monitorOff') },
          { value: obs.EMonitoringType.MonitoringOnly, description: $t('audio.monitorOnly') },
          { value: obs.EMonitoringType.MonitoringAndOutput, description: $t('audio.monitorAndOutput') }
        ]
      },


      <IObsBitmaskInput> {
        value: this.audioMixers,
        name: 'audioMixers',
        description: $t('audio.tracks'),
        showDescription: false,
        type: 'OBS_PROPERTY_BITMASK',
        visible: true,
        enabled: true,
        size: 6
      }
    ];
  }

  get source() {
    return this.sourcesService.getSource(this.sourceId);
  }


  setSettings(patch: Partial<IAudioSource>) {
    this.audioService.setSettings(this.sourceId, patch);
  }

  setDeflection(deflection: number) {
    this.audioService.setFader(this.sourceId, { deflection });
  }


  setMul(mul: number) {
    this.audioService.setFader(this.sourceId, { mul });
  }


  setHidden(hidden: boolean) {
    this.audioService.setSettings(this.sourceId, { mixerHidden: hidden });
  }


  setMuted(muted: boolean) {
    this.sourcesService.setMuted(this.sourceId, muted);
  }


  subscribeVolmeter(cb: (volmeter: IVolmeter) => void): Subscription {
    const stream = this.audioService.sourceData[this.sourceId].stream;
    return stream.subscribe(cb);
  }

}<|MERGE_RESOLUTION|>--- conflicted
+++ resolved
@@ -1,16 +1,8 @@
 import Vue from 'vue';
-<<<<<<< HEAD
-import { Subject } from 'rxjs/Subject';
-import { Subscription } from 'rxjs/Subscription';
+import { Subject, Subscription, Observable } from 'rxjs';
 import { mutation, StatefulService, ServiceHelper } from 'services/stateful-service';
 import { SourcesService, ISource, Source } from 'services/sources';
 import { ScenesService } from 'services/scenes';
-=======
-import { Subject, Subscription, Observable } from 'rxjs';
-import { mutation, StatefulService, ServiceHelper } from '../stateful-service';
-import { SourcesService, ISource, Source } from '../sources';
-import { ScenesService } from '../scenes';
->>>>>>> c816a655
 import * as obs from '../../../obs-api';
 import Utils from 'services/utils';
 import { Inject } from 'util/injector';
