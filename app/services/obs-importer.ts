import electron from 'electron';
import { Service } from 'services/service';
import fs from 'fs';
import path from 'path';
import { ScenesService } from 'services/scenes';
import { SourcesService } from 'services/sources';
import { TSourceType } from 'services/sources/sources-api';
import { SourceFiltersService, TSourceFilterType } from 'services/source-filters';
import { TransitionsService, ETransitionType } from 'services/transitions';
import { AudioService } from 'services/audio';
import { Inject } from 'util/injector';
import { SceneCollectionsService } from 'services/scene-collections';
import { nodeObs } from 'services/obs-api';
import { SettingsService } from 'services/settings';

interface Source {
  name?: string;
  sourceId?: string;
}

interface ISceneCollection {
  filename: string;
  name: string;
}

interface IOBSConfigFilter {
  id: TSourceFilterType;
  name: string;
  enabled: boolean;
  settings: Dictionary<any>;
}

interface IOBSConfigSceneItem {
  name: string;
  crop_top: number;
  crop_right: number;
  crop_bottom: number;
  crop_left: number;
  pos: IVec2;
  scale: IVec2;
  visible: boolean;
}

interface IOBSConfigSource {
  id: TSourceType;
  name: string;
  settings: {
    shutdown?: boolean;
    items?: IOBSConfigSceneItem[];
  };
  channel?: number;
  muted: boolean;
  volume: number;
  filters:IOBSConfigFilter[];
}

interface IOBSConfigTransition {
  id: string;
}

interface IOBSConfigJSON {
  sources: IOBSConfigSource[];
  current_scene: string;
  scene_order: { name: string }[];
  transitions: IOBSConfigTransition[];
  transition_duration: number;
}

export class ObsImporterService extends Service {
  @Inject() scenesService: ScenesService;
  @Inject() sourcesService: SourcesService;
  @Inject('SourceFiltersService') filtersService: SourceFiltersService;
  @Inject() transitionsService: TransitionsService;
  @Inject() sceneCollectionsService: SceneCollectionsService;
  @Inject() audioService: AudioService;
  @Inject() settingsService: SettingsService;

  async load(selectedprofile: string) {
    if (!this.isOBSinstalled()) return;

    // Scene collections
    const collections = this.getSceneCollections();
    for (const collection of collections) {
      await this.importCollection(collection);
    }

    // Profile
    this.importProfile(selectedprofile);

    // Select current scene collection
    const globalConfigFile = path.join(this.OBSconfigFileDirectory, 'global.ini');

    const data = fs.readFileSync(globalConfigFile).toString();

    if (data) {
      const match = data.match(/^SceneCollection\=(.*)$/m);
      if (match && match[1]) {
        const coll = this.sceneCollectionsService.collections.find(co => co.name === match[1]);
        if (coll) this.sceneCollectionsService.load(coll.id);
      }
    }

    nodeObs.OBS_service_resetVideoContext();
    nodeObs.OBS_service_resetAudioContext();

    // Ensure we reload any updated settings
    this.settingsService.loadSettingsIntoStore();
  }

  private async importCollection(collection: ISceneCollection) {
    const sceneCollectionPath = path.join(
      this.sceneCollectionsDirectory,
      collection.filename
    );
    const configJSON: IOBSConfigJSON = JSON.parse(
      fs.readFileSync(sceneCollectionPath).toString()
    );

    await this.sceneCollectionsService.create({
      name: collection.name,
      setupFunction: () => {
        this.importSources(configJSON);
        this.importScenes(configJSON);
        this.importSceneOrder(configJSON);
        this.importMixerSources(configJSON);
        this.importTransitions(configJSON);

        if (this.scenesService.scenes.length === 0) {
          return false;
        }

        return true;
      }
    });
  }

  importFilters(filtersJSON: IOBSConfigFilter[], source: Source) {
    if (Array.isArray(filtersJSON)) {
      filtersJSON.forEach(filterJSON => {
        const isFilterAvailable = this.filtersService
          .getTypes()
          .find(availableFilter => {
            return availableFilter.type === filterJSON.id;
          });

        if (isFilterAvailable) {
          const sourceId = this.sourcesService.getSourcesByName(source.name)[0].sourceId;

          const filter = this.filtersService.add(
            sourceId,
            filterJSON.id,
            filterJSON.name
          );
          filter.enabled = filterJSON.enabled;

          // Setting properties
          const properties = this.filtersService.getPropertiesFormData(
            sourceId,
            filterJSON.name
          );

          if (properties) {
            if (Array.isArray(properties)) {
              properties.forEach(property => {
                if (filterJSON.settings[property.name]) {
                  property.value = filterJSON.settings[property.name];
                }
              });
            }
          }

          this.filtersService.setPropertiesFormData(
            sourceId,
            filterJSON.name,
            properties
          );
        } else {
          // TODO Report to the user that N Air does not support the filter
        }
      });
    }
  }

  importSources(configJSON: IOBSConfigJSON) {
    const sourcesJSON = configJSON.sources;

    if (Array.isArray(sourcesJSON)) {
      sourcesJSON.forEach(sourceJSON => {
        const isSourceAvailable = this.sourcesService
          .getAvailableSourcesTypes()
          .includes(sourceJSON.id);

        if (isSourceAvailable) {
          if (sourceJSON.id !== 'scene') {
            if (sourceJSON.id === 'browser_source') {
              sourceJSON.settings.shutdown = true;
            }

            // Check "Shutdown source when not visible" by default for browser sources
            const source = this.sourcesService.createSource(
              sourceJSON.name,
              sourceJSON.id,
              sourceJSON.settings,
              {
                channel: sourceJSON.channel !== 0 ? sourceJSON.channel : void 0
              }
            );

            if (source.audio) {
              this.audioService
                .getSource(source.sourceId)
                .setMuted(sourceJSON.muted);
              this.audioService
                .getSource(source.sourceId)
                .setMul(sourceJSON.volume);
            }

            // Adding the filters
            const filtersJSON = sourceJSON.filters;
            this.importFilters(filtersJSON, source);
          }
        } else {
          // TODO Report to the user that N Air does not support the source
        }
      });
    }
  }

  importScenes(configJSON: IOBSConfigJSON) {
    const sourcesJSON = configJSON.sources;
    const currentScene = configJSON.current_scene;

    if (Array.isArray(sourcesJSON)) {
      // Create all the scenes
      sourcesJSON.forEach(sourceJSON => {
        if (sourceJSON.id === 'scene') {
          const scene = this.scenesService.createScene(sourceJSON.name, {
            makeActive: sourceJSON.name === currentScene
          });
        }
      });

      // Add all the sceneItems to every scene
      sourcesJSON.forEach(sourceJSON => {
        if (sourceJSON.id === 'scene') {
          const scene = this.scenesService.getSceneByName(sourceJSON.name);
          if (!scene) return;

          const sceneItems = sourceJSON.settings.items;
          if (Array.isArray(sceneItems)) {
            // Looking for the source to add to the scene
            sceneItems.forEach(item => {
              const sourceToAdd = this.sourcesService
                .getSources()
                .find(source => {
                  return source.name === item.name;
                });
              if (sourceToAdd) {
                const sceneItem = scene.addSource(sourceToAdd.sourceId);

                const crop = {
                  bottom: item.crop_bottom,
                  left: item.crop_left,
                  right: item.crop_right,
                  top: item.crop_top
                };
                const pos = item.pos;
                const scale = item.scale;

                sceneItem.setSettings({
                  visible: item.visible,
                  transform: {
                    crop,
                    scale,
                    position: pos
                  }
                });
              }
            });
          }
        }
      });
    }
  }

  importSceneOrder(configJSON: IOBSConfigJSON) {
    const sceneNames: string[] = [];
    const sceneOrderJSON = configJSON.scene_order;
    const listScene = this.scenesService.scenes;

    if (Array.isArray(sceneOrderJSON)) {
      sceneOrderJSON.forEach(obsScene => {
        sceneNames.push(
          listScene.find(scene => {
            return scene.name === obsScene.name;
          }).id
        );
      });
    }
    this.scenesService.setSceneOrder(sceneNames);
  }

  importMixerSources(configJSON: IOBSConfigJSON) {
    const channelNames = [
      'DesktopAudioDevice1',
      'DesktopAudioDevice2',
      'AuxAudioDevice1',
      'AuxAudioDevice2',
      'AuxAudioDevice3'
    ];
    channelNames.forEach((channelName, i) => {
      const audioSource = configJSON[channelName];
      if (audioSource) {
        const newSource = this.sourcesService.createSource(
          channelName,
          audioSource.id,
          {},
          { channel: i + 1 }
        );

        this.audioService
          .getSource(newSource.sourceId)
          .setMuted(audioSource.muted);
        this.audioService
          .getSource(newSource.sourceId)
          .setMul(audioSource.volume);
      }
    });
  }

  // TODO: Fix this function
  importTransitions(configJSON: IOBSConfigJSON) {
<<<<<<< HEAD
    // Only import the first transition found in obs as N Air only
    // uses one global transition
=======
    // Only import a single transition from OBS for now.
    // Eventually we should import all transitions
>>>>>>> d0e8cd6e
    if (configJSON.transitions && configJSON.transitions.length > 0) {
      this.transitionsService.deleteAllTransitions();
      this.transitionsService.createTransition(
        configJSON.transitions[0].id as ETransitionType,
        'Global Transition',
        { duration: configJSON.transition_duration }
      );
    }
  }

  importProfile(profile: string) {
    const profileDirectory = path.join(this.profilesDirectory, profile);
    const files = fs.readdirSync(profileDirectory);

    files.forEach(file => {
      if (
        file === 'basic.ini' ||
        file === 'streamEncoder.json' ||
        file === 'recordEncoder.json'
      ) {
        const obsFilePath = path.join(profileDirectory, file);

        const appData = electron.remote.app.getPath('userData');
        const currentFilePath = path.join(appData, file);

        const readData = fs.readFileSync(obsFilePath);
        fs.writeFileSync(currentFilePath, readData);
      }
    });
  }

  getSceneCollections(): ISceneCollection[] {
    if (!this.isOBSinstalled()) return [];
    if (!fs.existsSync(this.sceneCollectionsDirectory)) return [];

    let files = fs.readdirSync(this.sceneCollectionsDirectory);

    files = files.filter(file => !file.match(/\.bak$/));
    return files.map(file => {
      return {
        filename: file,
        name: file.replace('_', ' ').replace('.json', '')
      };
    });
  }

  getProfiles(): string[] {
    if (!this.isOBSinstalled()) return [];

    let profiles = fs.readdirSync(this.profilesDirectory);
    profiles = profiles.filter(profile => !profile.match(/\./));
    return profiles;
  }

  get OBSconfigFileDirectory() {
    return path.join(electron.remote.app.getPath('appData'), 'obs-studio');
  }

  get sceneCollectionsDirectory() {
    return path.join(this.OBSconfigFileDirectory, 'basic/scenes/');
  }

  get profilesDirectory() {
    return path.join(this.OBSconfigFileDirectory, 'basic/profiles');
  }

  isOBSinstalled() {
    return fs.existsSync(this.OBSconfigFileDirectory);
  }
}<|MERGE_RESOLUTION|>--- conflicted
+++ resolved
@@ -330,13 +330,8 @@
 
   // TODO: Fix this function
   importTransitions(configJSON: IOBSConfigJSON) {
-<<<<<<< HEAD
-    // Only import the first transition found in obs as N Air only
-    // uses one global transition
-=======
     // Only import a single transition from OBS for now.
     // Eventually we should import all transitions
->>>>>>> d0e8cd6e
     if (configJSON.transitions && configJSON.transitions.length > 0) {
       this.transitionsService.deleteAllTransitions();
       this.transitionsService.createTransition(
