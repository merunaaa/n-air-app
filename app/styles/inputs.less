.input-container {
  margin-bottom: 12px;
  position: relative;
  display: flex;
  align-items: flex-start;

  &.input-container--no-label {
    width: 100%;

    .input-label {
      display: none;
    }

    .input-wrapper {
      width: 100%;
    }
  }

  &.input-container--no-margin {
    margin-bottom: 0;
  }
}

.input-label {
  width: 35%;
  padding-right: 15px;
  margin-bottom: 8px;
}

.input-wrapper {
  width: 65%;

  .checkbox {
    &:last-child {
      margin-right: 0;
    }
  }

  .button {
    &:last-child {
      margin-right: 0;
    }
  }
}

.input-wrapper--search {
  position: relative;

  &:after {
    content: @n-air--codepoint--search;
    font-family: n-air;
    .absolute(@top: 0, @right: 8px, @bottom: 0);
    line-height: 36px;
  }
}

.input--search {
  padding: 0 30px 0 8px;
}

input[type=text],
input[type=number],
input[type=password],
textarea {
  border: 1px solid @grey;
  background: #2B2F3B;
  margin-bottom: 0;

  &:focus {
    box-shadow: none;
    background: @input-bg;
    border-color: @text-secondary;
  }

  &.input--transparent {
    border: 0;
    border-bottom: 1px dashed @grey;
    padding: 0;
    height: 20px;
    background: transparent;
    border-radius: 0;
  }
}

.checkbox {
  margin-bottom: 0;

  label {
    line-height: 20px;
    cursor: pointer;

    &:before {
      background: transparent;
      border-color: @grey;
    }
  }
}

.radio {
  margin-bottom: 0;

  label {
    line-height: 20px;
    cursor: pointer;

    &:before {
      background: transparent;
      border-color: @grey;
    }
  }
}

.toggle-item {
  display: flex;
  align-items: center;
  position: relative;
}

.toggle-label {
  color: @text-secondary;
  font-size: 11px;
  margin-right: 12px;
}

.toggle-button {
  width: 30px;
  height: 16px;
  margin: 0;
  cursor: pointer;
  outline: none;
  position: relative;
  -webkit-appearance: inherit;

  &:before,
  &:after {
    content: '';
    display: block;
    .transition;
    position: absolute;
    top: 0;
    bottom: 0;
    left: 0;
  }

  &:before {
    width: 30px;
    height: 8px;;
    margin: auto;
    background-color: @bg-quaternary;
    border-radius: 20px;
  }

  &:after {
    width: 16px;
    height: 16px;
    background-color: @grey;
    border-radius: 100%;
  }

  &:checked {
    &:before {
        background-color: @text-secondary;
    }

    &:after {
      left: 14px;
      background-color: @text-active;
    }
  }
}

.multiselect {
  min-height: 36px;
}

.multiselect__select {
  z-index: 10;
  padding: 0;
  width: auto;
  height: auto;
  right: 8px;
  top: 0px;
  line-height: 32px;
  position: relative;

  &:before {
    font-family: n-air;
    content: @n-air--codepoint--down-arrow;
    border: none;
    font-size: 9px;
    position: absolute;
    right: 0;
    top: 2px;
  }
}

.multiselect__tags {
  padding: 0;
  border: none;
  height: 0;
  min-height: 0;
  .radius();

  input[type="text"] {
    cursor: pointer;
  }
}

.multiselect__input,
.multiselect__single {
  &:hover, &:focus {
    background: @input-bg;
    border-color: @text-secondary;
  }
}

.multiselect__content-wrapper {
  position: relative;
}

.multiselect__content {
  border-bottom-left-radius: 3px;
  border-bottom-right-radius: 3px;
  border: 1px solid @text-secondary;
  top: 35px;
  background: @input-bg;
  list-style-type: none;
  margin: 0;
  width: 100%;
  z-index: 100;
  position: absolute;
  max-height: 300px;
  overflow-y: auto;
}

.multiselect__element {
  font-size: 13px;
  white-space: nowrap;
  display: inline-block;
  min-width: 100%;
}

.multiselect__option {
  padding: 0px 8px;
  height: 36px;
  min-height: 0;
<<<<<<< HEAD
  line-height: 36px;
  .transition;
  display: block;
=======
  .transition();
  display: flex;
  flex-direction: column;
>>>>>>> 1b13fa24
  cursor: pointer;

  &:after {
    display: none;
  }
}

.multiselect__option--highlight {
  background: @hover;
  color: @navy;

  &:after {
    display: none;
  }
}

.multiselect__option--selected {
  background: @accent;
  color: @white;

  &.multiselect__option--highlight {
    background: @accent;

    &:after {
      display: none;
    }
  }

  &:after {
    display: none;
  }
}

.multiselect__option--disabled {
  opacity: 0.5;
}

.multiselect--disabled {
  opacity: .5;

  &:focus {
    outline: none;
  }

  .multiselect__tags {
    .multiselect__input {
      cursor: not-allowed;
    }
  }
}

input[type="text"],
input[type="password"],
input[type="number"],
textarea {
  background: @bg-secondary;
  color: @white;
  border-color: transparent;

  &.input--transparent {
    border-bottom: 1px dashed @grey;
  }
}

.multiselect__content {
  background: @bg-secondary;
  border-color: @bg-secondary;
  color: @white;
}

<<<<<<< HEAD
.multiselect__option--highlight {
  background: @hover;
  color: @white;
}
=======
// Path inputs
.path__input {
  flex-grow: 1;
  border-top-right-radius: 0;
  border-bottom-right-radius: 0;
}

.path__browse-button {
  flex-shrink: 0;
  border-top-left-radius: 0;
  border-bottom-left-radius: 0;
  margin-left: -1px;
}

.night-theme {
  input[type="text"],
  input[type="password"],
  input[type="number"],
  textarea {
    background: @night-input-bg;
    color: @night-paragraph;
    border-color: @night-input-border;

    &:disabled,
    .is-disabled {
      background-color: @dark-4;
      border-color: @dark-4;
    }

    &.input--transparent {
      border-bottom: 1px dashed @grey;
    }
  }
>>>>>>> 1b13fa24

.input-wrapper--inverted {
  input[type="text"] {
    background: @input-bg;
  }

  .multiselect__content {
    background: @input-bg;
  }
}<|MERGE_RESOLUTION|>--- conflicted
+++ resolved
@@ -244,15 +244,9 @@
   padding: 0px 8px;
   height: 36px;
   min-height: 0;
-<<<<<<< HEAD
   line-height: 36px;
   .transition;
   display: block;
-=======
-  .transition();
-  display: flex;
-  flex-direction: column;
->>>>>>> 1b13fa24
   cursor: pointer;
 
   &:after {
@@ -323,46 +317,10 @@
   color: @white;
 }
 
-<<<<<<< HEAD
 .multiselect__option--highlight {
   background: @hover;
   color: @white;
 }
-=======
-// Path inputs
-.path__input {
-  flex-grow: 1;
-  border-top-right-radius: 0;
-  border-bottom-right-radius: 0;
-}
-
-.path__browse-button {
-  flex-shrink: 0;
-  border-top-left-radius: 0;
-  border-bottom-left-radius: 0;
-  margin-left: -1px;
-}
-
-.night-theme {
-  input[type="text"],
-  input[type="password"],
-  input[type="number"],
-  textarea {
-    background: @night-input-bg;
-    color: @night-paragraph;
-    border-color: @night-input-border;
-
-    &:disabled,
-    .is-disabled {
-      background-color: @dark-4;
-      border-color: @dark-4;
-    }
-
-    &.input--transparent {
-      border-bottom: 1px dashed @grey;
-    }
-  }
->>>>>>> 1b13fa24
 
 .input-wrapper--inverted {
   input[type="text"] {
