--- conflicted
+++ resolved
@@ -284,64 +284,4 @@
 // Transitiions
 .transition {
   transition: all 275ms;
-<<<<<<< HEAD
-=======
-}
-
-// Typography
-.weight--normal() {
-  font-weight: 400;
-}
-
-.weight--medium() {
-  font-weight: 500;
-  src: local('Roboto Medium');
-}
-
-.semibold() {
-  font-weight: 500;
-  src: local('Roboto Medium');
-}
-
-.weight--bold() {
-  font-weight: 700;
-}
-
-//cursors
-
-.cursor--pointer {
-  cursor: pointer;
-}
-
-// text transforms
-
-.text-transform--capitalize {
-  text-transform: capitalize;
-}
-
-.text-transform--uppercase {
-  text-transform: uppercase;
-}
-
-// overflows
-
-.overflow--auto {
-  overflow: auto;
-}
-
-.teal() {
-  color: @teal;
-}
-
-.warning() {
-  color: @red;
-}
-
-.letter-spacing() {
-  letter-spacing: .6px;
-}
-
-.position--relative {
-  position: relative;
->>>>>>> 2ffe86af
 }