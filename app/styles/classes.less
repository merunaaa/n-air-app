.flex {
  display: flex;
}

.flex--center {
  align-items: center;
  justify-content: center;
}

.flex--space-between {
  justify-content: space-between;
}

.flex--justify-start {
  justify-content: flex-start;
}

.flex--align-start {
  align-items: flex-start;
}

.flex--column {
  flex-direction: column;
}

.flex--grow {
  flex-grow: 1;
}

.flex__column {
  display: flex;
  flex-flow: column;
  height: 100%;
  width: 100%;
}

// Margins
.margin-bot--20 {
  margin-bottom: 20px;
}

.margin-right--20 {
  margin-right: 20px;
}

.section {
  padding: 16px;
  border-bottom: 1px solid @bg-primary;
  background-color: @bg-tertiary;
  &:last-child {
    margin-bottom: 0;
  }

  .button {
    margin-bottom: 16px;
  }
}

.section-title--dropdown {
  h4 {
    cursor: pointer;
    margin-bottom: 0;
  }
}

.section-content--dropdown {
  margin-top: 16px;
  
  > div {
    div {
      &:last-child {
        .input {
          margin-bottom: 0;
        }
      }
    }
  }
}

.text--sm {
  font-size: 11px;
}

.noselect {
  user-select: none;
<<<<<<< HEAD
=======
}

// Backgrounds
.gradient--teal {
  background: #31c3a2; /* Old browsers */
  background: -moz-linear-gradient(-45deg, #31c3a2 1%, #20e5be 100%); /* FF3.6-15 */
  background: -webkit-linear-gradient(-45deg, #31c3a2 1%,#20e5be 100%); /* Chrome10-25,Safari5.1-6 */
  background: linear-gradient(135deg, #31c3a2 1%,#20e5be 100%); /* W3C, IE10+, FF16+, Chrome26+, Opera12+, Safari7+ */
  filter: progid:DXImageTransform.Microsoft.gradient( startColorstr='#31c3a2', endColorstr='#20e5be',GradientType=1 ); /* IE6-9 fallback on horizontal gradient */
}

.night-theme {
  .section {
    background: @night-primary;
    border-color: @night-border;
  }
}


.input-error {
  color: @red;
}


// Tooltip for widgets
.w-tooltip {
  position: absolute;
  left: 230px;
  top: -2px;
  font-size: 24px;
}


// Toasts
.toast-alert {
  background-color: @red !important;
}

.toast-busy {
  background-color: @yellow !important;
  margin-top: 250px !important;
}

.toast-success {
  background-color: @teal !important;
>>>>>>> 113faf4d
}<|MERGE_RESOLUTION|>--- conflicted
+++ resolved
@@ -65,7 +65,7 @@
 
 .section-content--dropdown {
   margin-top: 16px;
-  
+
   > div {
     div {
       &:last-child {
@@ -83,52 +83,4 @@
 
 .noselect {
   user-select: none;
-<<<<<<< HEAD
-=======
-}
-
-// Backgrounds
-.gradient--teal {
-  background: #31c3a2; /* Old browsers */
-  background: -moz-linear-gradient(-45deg, #31c3a2 1%, #20e5be 100%); /* FF3.6-15 */
-  background: -webkit-linear-gradient(-45deg, #31c3a2 1%,#20e5be 100%); /* Chrome10-25,Safari5.1-6 */
-  background: linear-gradient(135deg, #31c3a2 1%,#20e5be 100%); /* W3C, IE10+, FF16+, Chrome26+, Opera12+, Safari7+ */
-  filter: progid:DXImageTransform.Microsoft.gradient( startColorstr='#31c3a2', endColorstr='#20e5be',GradientType=1 ); /* IE6-9 fallback on horizontal gradient */
-}
-
-.night-theme {
-  .section {
-    background: @night-primary;
-    border-color: @night-border;
-  }
-}
-
-
-.input-error {
-  color: @red;
-}
-
-
-// Tooltip for widgets
-.w-tooltip {
-  position: absolute;
-  left: 230px;
-  top: -2px;
-  font-size: 24px;
-}
-
-
-// Toasts
-.toast-alert {
-  background-color: @red !important;
-}
-
-.toast-busy {
-  background-color: @yellow !important;
-  margin-top: 250px !important;
-}
-
-.toast-success {
-  background-color: @teal !important;
->>>>>>> 113faf4d
 }